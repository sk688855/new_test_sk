--- conflicted
+++ resolved
@@ -96,11 +96,7 @@
 watchfiles = "^0.24.0"
 websockets = "^13.1"
 typing-extensions = "^4.12.2"
-<<<<<<< HEAD
-autogen-agentchat = {extras = ["ollama", "long-context", "graph", "anthropic", "groq", "gemini", "lmm"], version = "^0.2.38"}
-=======
 autogen = {extras = ["ollama", "long-context", "graph", "anthropic", "groq", "gemini", "lmm"], version = "^0.4"}
->>>>>>> a8feec81
 build = "^1.2.2.post1"
 sqlalchemy = "^2.0.36"
 asyncpg = "^0.30.0"
