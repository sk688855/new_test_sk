--- conflicted
+++ resolved
@@ -134,19 +134,12 @@
                 scenario,
                 feature_file_path=file_path,
                 output_file_path="",
-<<<<<<< HEAD
-                proofs_path=get_global_conf().get_proof_path(runner.device_manager.stake_id),
+                proofs_path=get_global_conf().get_proof_path(
+                    runner.device_manager.stake_id
+                ),
                 proofs_screenshot_path=runner.device_manager._screenshots_dir,
                 proofs_video_path=runner.device_manager.get_latest_video_path(),
                 network_logs_path=runner.device_manager.request_response_log_file,
-=======
-                proofs_path=get_global_conf().get_proof_path(
-                    runner.browser_manager.stake_id
-                ),
-                proofs_screenshot_path=runner.browser_manager._screenshots_dir,
-                proofs_video_path=runner.browser_manager.get_latest_video_path(),
-                network_logs_path=runner.browser_manager.request_response_log_file,
->>>>>>> df6a464f
                 logs_path=get_global_conf().get_source_log_folder_path(stake_id),
                 planner_thoughts_path=get_global_conf().get_source_log_folder_path(
                     stake_id
