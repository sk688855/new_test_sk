import os
from typing import Optional

from testzeus_hercules.config import get_test_data_path
from testzeus_hercules.core.memory.state_handler import get_run_data, get_stored_data
from testzeus_hercules.utils.logger import logger


class StaticLTM:
    _instance = None

    def __new__(cls):
        if cls._instance is None:
            cls._instance = super(StaticLTM, cls).__new__(cls)
            cls._instance._initialize()
        return cls._instance

    def _initialize(self) -> None:
        """Initialize the StaticLTM instance by loading data."""
        self.consolidated_data: str = self._load_data()

    def _load_data(self) -> str:
        """
        Load data from test data files.

        Returns:
            str: Consolidated data from all test data files.
        """
        test_data_path = get_test_data_path()
        selected_files = []
        consolidated_data = ""
        for filename in os.listdir(test_data_path):
            file_path = os.path.join(test_data_path, filename)
            if os.path.isfile(file_path):
                # Check if the file is a non-text file
                if not filename.endswith((".txt", ".json", ".csv", ".rft", ".yaml", ".yml")):
                    logger.info("Skipping non-text file: %s", file_path)
                    continue
                if filename.endswith((".json", ".yaml", ".yml")):
                    selected_files.append(file_path)
                new_read = ""
<<<<<<< HEAD
                sanitized_filename = filename.replace(".", "_").replace(" ", "_").replace("-", "_").replace(":", "_").replace("/", "_").replace("\\", "_").replace("(", "_").replace(")", "_").replace("[", "_").replace("]", "_").upper()
=======
                sanitized_filename = (
                    filename.replace(".", "_")
                    .replace(" ", "_")
                    .replace("-", "_")
                    .replace(":", "_")
                    .replace("/", "_")
                    .replace("\\", "_")
                    .replace("(", "_")
                    .replace(")", "_")
                    .replace("[", "_")
                    .replace("]", "_")
                    .upper()
                )
>>>>>>> d6934a8e
                with open(file_path, "r", encoding="utf-8") as file:
                    data = file.read()
                    data = data.replace("  ", " ").replace("    ", " ").strip()
                    if data:
                        new_read += f"following is test_data from {sanitized_filename}\n" + data + "\n"
                    logger.info("Test data loaded from: %s", file_path)
                consolidated_data += new_read
        li_selected_files = ", ".join(selected_files)
        return consolidated_data + "\nStored Data:" + get_stored_data() + f"\nhelper_spec_file_paths: {li_selected_files} + \nprevious_context_data: {get_run_data()}"

    def get_user_ltm(self) -> Optional[str]:
        """
        Get the test data stored in the test_data.txt file.

        Returns:
            Optional[str]: The test data stored in the test_data.txt file or None if not found.
        """
        return self.consolidated_data


def get_user_ltm() -> Optional[str]:
    """
    Get the user long term memory.

    Returns:
        Optional[str]: The user long term memory or None if not found.
    """
    return StaticLTM().get_user_ltm()


a = get_user_ltm()
# print(a)<|MERGE_RESOLUTION|>--- conflicted
+++ resolved
@@ -39,9 +39,6 @@
                 if filename.endswith((".json", ".yaml", ".yml")):
                     selected_files.append(file_path)
                 new_read = ""
-<<<<<<< HEAD
-                sanitized_filename = filename.replace(".", "_").replace(" ", "_").replace("-", "_").replace(":", "_").replace("/", "_").replace("\\", "_").replace("(", "_").replace(")", "_").replace("[", "_").replace("]", "_").upper()
-=======
                 sanitized_filename = (
                     filename.replace(".", "_")
                     .replace(" ", "_")
@@ -55,7 +52,6 @@
                     .replace("]", "_")
                     .upper()
                 )
->>>>>>> d6934a8e
                 with open(file_path, "r", encoding="utf-8") as file:
                     data = file.read()
                     data = data.replace("  ", " ").replace("    ", " ").strip()
