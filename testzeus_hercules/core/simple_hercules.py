import asyncio
import datetime
import json
import os
import tempfile
import traceback
import uuid
from string import Template
from typing import Any, Dict, Optional, Union, cast

import autogen  # type: ignore
import nest_asyncio  # type: ignore
import openai
from autogen import AssistantAgent, Cache
from autogen.agentchat.contrib.retrieve_user_proxy_agent import RetrieveUserProxyAgent
from testzeus_hercules.config import get_global_conf
from testzeus_hercules.core.device_manager import DeviceManager
from testzeus_hercules.core.agents.api_nav_agent import ApiNavAgent
from testzeus_hercules.core.agents.browser_nav_agent import BrowserNavAgent
from testzeus_hercules.core.agents.mobile_nav_agent import MobileNavAgent
from testzeus_hercules.core.agents.high_level_planner_agent import PlannerAgent
from testzeus_hercules.core.agents.sec_nav_agent import SecNavAgent
from testzeus_hercules.core.agents.sql_nav_agent import SqlNavAgent
from testzeus_hercules.core.agents.static_waiter_nav_agent import StaticWaiterNavAgent
<<<<<<< HEAD
=======
from testzeus_hercules.core.extra_tools import *
from testzeus_hercules.core.memory.dynamic_ltm import DynamicLTM
>>>>>>> df6a464f
from testzeus_hercules.core.memory.state_handler import store_run_data
from testzeus_hercules.core.post_process_responses import (
    final_reply_callback_planner_agent as notify_planner_messages,  # type: ignore
)
from testzeus_hercules.core.prompts import LLM_PROMPTS
from testzeus_hercules.core.browser_tools.get_url import geturl
from testzeus_hercules.telemetry import EventData, EventType, add_event
from testzeus_hercules.utils.detect_llm_loops import is_agent_stuck_in_loop
from testzeus_hercules.utils.llm_helper import (
    convert_model_config_to_autogen_format,
    create_multimodal_agent,
    extract_target_helper,
    format_plan_steps,
    parse_agent_response,
    process_chat_message_content,
)
from testzeus_hercules.utils.logger import logger
from testzeus_hercules.utils.response_parser import parse_response
from testzeus_hercules.utils.sequential_function_call import (
    UserProxyAgent_SequentialFunctionExecution,
)
from testzeus_hercules.utils.timestamp_helper import get_timestamp_str
from testzeus_hercules.utils.ui_messagetype import MessageType

nest_asyncio.apply()  # type: ignore
from autogen import oai


class SimpleHercules:
    """
    A wrapper class for interacting with the Autogen library.

    Args:
        max_chat_round (int): The maximum number of chat rounds.

    Attributes:
        number_of_rounds (int): The maximum number of chat rounds.
        agents_map (dict): A dictionary of the agents that are instantiated in this autogen instance.

    """

    def __init__(
        self,
        stake_id: str,
        save_chat_logs_to_files: bool = True,
        planner_max_chat_round: int = 500,
        nav_max_chat_round: int = 10,
    ):
        self.timestamp = get_timestamp_str()
        oai.Completion.set_cache(5, cache_path_root=".cache")
        self.planner_number_of_rounds = planner_max_chat_round
        self.nav_agent_number_of_rounds = nav_max_chat_round

<<<<<<< HEAD
        self.agents_map: (
            dict[
                str,
                UserProxyAgent_SequentialFunctionExecution | autogen.AssistantAgent | autogen.ConversableAgent,
            ]
            | None
        ) = None

        self.planner_agent_model_config: list[dict[str, str]] | None = None
        self.navigation_nav_agent_model_config: list[dict[str, str]] | None = None
        self.api_nav_agent_model_config: list[dict[str, str]] | None = None
        self.sec_nav_agent_model_config: list[dict[str, str]] | None = None
        self.sql_nav_agent_model_config: list[dict[str, str]] | None = None
        self.static_waiter_nav_agent_model_config: list[dict[str, str]] | None = None

        self.planner_agent_config: dict[str, Any] | None = None
        self.nav_agent_config: dict[str, Any] | None = None
=======
        self.agents_map: Dict[
            str,
            Union[
                UserProxyAgent_SequentialFunctionExecution,
                autogen.ConversableAgent,
                AssistantAgent,
                RetrieveUserProxyAgent,
            ],
        ] = {}
        self._memory_docs_path: Optional[str] = None

        self.planner_agent_model_config: Optional[list[Dict[str, Any]]] = None
        self.browser_nav_agent_model_config: Optional[list[Dict[str, Any]]] = None
        self.api_nav_agent_model_config: Optional[list[Dict[str, Any]]] = None
        self.sec_nav_agent_model_config: Optional[list[Dict[str, Any]]] = None
        self.sql_nav_agent_model_config: Optional[list[Dict[str, Any]]] = None
        self.static_waiter_nav_agent_model_config: Optional[list[Dict[str, Any]]] = None
        self.mem_agent_model_config: Optional[list[Dict[str, Any]]] = None
        self.helper_agent_model_config: Optional[list[Dict[str, Any]]] = None

        self.planner_agent_config: Optional[Dict[str, Any]] = None
        self.nav_agent_config: Optional[Dict[str, Any]] = None
        self.mem_agent_config: Optional[Dict[str, Any]] = None
        self.helper_agent_config: Optional[Dict[str, Any]] = None
>>>>>>> df6a464f
        self.stake_id = stake_id
        self.chat_logs_dir: str = get_global_conf().get_source_log_folder_path(
            self.stake_id
        )
        self.save_chat_logs_to_files = save_chat_logs_to_files
<<<<<<< HEAD
        self.device_manager_type = get_global_conf().get_device_manager()
        self.device_manager = DeviceManager(stake_id=self.stake_id).get_device_instance()
=======
        self.memory: Optional[DynamicLTM] = None
>>>>>>> df6a464f

    @classmethod
    async def create(
        cls,
        stake_id: str,
        planner_agent_config: dict[str, Any],
        nav_agent_config: dict[str, Any],
        mem_agent_config: dict[str, Any],
        helper_agent_config: dict[str, Any],
        save_chat_logs_to_files: bool = True,
        planner_max_chat_round: int = 500,
        nav_max_chat_round: int = 10,
    ) -> "SimpleHercules":
        """
        Create an instance of SimpleHercules.

        Args:
            planner_agent_config: dict[str, Any]: A dictionary containing the configuration parameters for the planner agent. For example:
                {
                    "model_name": "gpt-4o",
                    "model_api_key": "",
                    "model_base_url": null,
                    "system_prompt": ["optional prompt unless you want to use the built in"],
                    "llm_config_params": { #all name value pairs here will go to the llm config of autogen verbatim
                        "cache_seed": null,
                        "temperature": 0.001,
                        "top_p": 0.001
                    }
                }
<<<<<<< HEAD
            nav_agent_config: dict[str, Any]: A dictionary containing the configuration parameters for the navigation navigation agent. Same format as planner_agent_config.
=======
            nav_agent_config: dict[str, Any]: A dictionary containing the configuration parameters for the browser navigation agent. Same format as planner_agent_config.
            mem_agent_config: dict[str, Any]: A dictionary containing the configuration parameters for the memory agent. Same format as planner_agent_config.
            helper_agent_config: dict[str, Any]: A dictionary containing the configuration parameters for the helper agent. Same format as planner_agent_config.
>>>>>>> df6a464f
            save_chat_logs_to_files (bool, optional): Whether to save chat logs to files. Defaults to True.
            planner_max_chat_rounds (int, optional): The maximum number of chat rounds for the planner. Defaults to 50.
            nav_max_chat_round (int, optional): The maximum number of chat rounds for the navigation navigation agent. Defaults to 10.

        Returns:
            SimpleHercules: An instance of SimpleHercules.

        """
        logger.info(
            f">>> Creating SimpleHercules, Planner max chat rounds: {planner_max_chat_round}, navigation nav max chat rounds: {nav_max_chat_round}. Save chat logs to files: {save_chat_logs_to_files}"
        )
        # Create an instance of cls
        self = cls(
            stake_id,
            save_chat_logs_to_files=save_chat_logs_to_files,
            planner_max_chat_round=planner_max_chat_round,
            nav_max_chat_round=nav_max_chat_round,
        )

        os.environ["AUTOGEN_USE_DOCKER"] = "False"

        self.planner_agent_config = planner_agent_config
        self.nav_agent_config = nav_agent_config
        self.mem_agent_config = mem_agent_config
        self.helper_agent_config = helper_agent_config

<<<<<<< HEAD
        self.planner_agent_model_config = convert_model_config_to_autogen_format(self.planner_agent_config["model_config_params"])
        self.navigation_nav_agent_model_config = convert_model_config_to_autogen_format(self.nav_agent_config["model_config_params"])
        self.navigation_nav_agent_model_config = convert_model_config_to_autogen_format(self.nav_agent_config["model_config_params"])
        self.api_nav_agent_model_config = convert_model_config_to_autogen_format(self.nav_agent_config["model_config_params"])
        self.sec_nav_agent_model_config = convert_model_config_to_autogen_format(self.nav_agent_config["model_config_params"])
        self.sql_nav_agent_model_config = convert_model_config_to_autogen_format(self.nav_agent_config["model_config_params"])
        self.static_waiter_nav_agent_model_config = convert_model_config_to_autogen_format(self.nav_agent_config["model_config_params"])
=======
        self.planner_agent_model_config = convert_model_config_to_autogen_format(
            self.planner_agent_config["model_config_params"]
        )
        self.browser_nav_agent_model_config = convert_model_config_to_autogen_format(
            self.nav_agent_config["model_config_params"]
        )
        self.api_nav_agent_model_config = convert_model_config_to_autogen_format(
            self.nav_agent_config["model_config_params"]
        )
        self.sec_nav_agent_model_config = convert_model_config_to_autogen_format(
            self.nav_agent_config["model_config_params"]
        )
        self.sql_nav_agent_model_config = convert_model_config_to_autogen_format(
            self.nav_agent_config["model_config_params"]
        )
        self.static_waiter_nav_agent_model_config = (
            convert_model_config_to_autogen_format(
                self.nav_agent_config["model_config_params"]
            )
        )
        self.mem_agent_model_config = convert_model_config_to_autogen_format(
            self.mem_agent_config["model_config_params"]
        )
        self.helper_agent_model_config = convert_model_config_to_autogen_format(
            self.helper_agent_config["model_config_params"]
        )
>>>>>>> df6a464f
        self.agents_map = await self.__initialize_agents()

        def trigger_nested_chat(manager: autogen.ConversableAgent) -> bool:  # type: ignore
            content: str = (
                manager.last_message(manager.last_speaker)["content"]
                if isinstance(manager, autogen.GroupChatManager)
                else manager.last_message()["content"]
            )

            parsed = parse_agent_response(content)
            next_step = parsed.get("next_step")
            plan = parsed.get("plan")
            target_helper = parsed.get("target_helper", "")
            is_assert = json.loads(parsed.get("is_assert", "false")) or False
            is_passed = json.loads(parsed.get("is_passed", "false")) or False
            assert_summary = parsed.get("assert_summary", "")
            is_terminated = json.loads(parsed.get("is_terminated", "false")) or False
            is_completed = json.loads(parsed.get("is_completed", "false")) or False
            final_response = parsed.get("final_response", "")

            if plan is not None and isinstance(plan, list):
                plan = format_plan_steps(plan)
                notify_planner_messages(
                    plan,
                    message_type=MessageType.PLAN,
                    stake_id=self.stake_id,
                    helper_name=target_helper,
                    is_assert=is_assert,
                    is_passed=is_passed,
                    assert_summary=assert_summary,
                    is_terminated=is_terminated,
                    is_completed=is_completed,
                    final_response=final_response,
                )
                return True

            if next_step is None:
                notify_planner_messages(
                    "Received no response, terminating..",
                    message_type=MessageType.INFO,
                    stake_id=self.stake_id,
                    helper_name=target_helper,
                    is_assert=is_assert,
                    is_passed=is_passed,
                    assert_summary=assert_summary,
                    is_terminated=is_terminated,
                    is_completed=is_completed,
                    final_response=final_response,
                )
                return False

            notify_planner_messages(
                next_step,
                message_type=MessageType.STEP,
                stake_id=self.stake_id,
                helper_name=target_helper,
                is_assert=is_assert,
                is_passed=is_passed,
                assert_summary=assert_summary,
                is_terminated=is_terminated,
                is_completed=is_completed,
                final_response=final_response,
            )
            return True

        def get_current_state() -> str:
            if self.device_manager_type == "playwright":
                return asyncio.run(geturl())
            elif self.device_manager_type == "appium":
                return "Current Device View: " + asyncio.run(self.device_manager.get_current_screen_state())
            else:
                return "Current state not clear, try to check"

<<<<<<< HEAD
        def my_custom_summary_method(sender: autogen.ConversableAgent, recipient: autogen.ConversableAgent, summary_args: dict):  # type: ignore

            self.__save_chat_log(sender, recipient)  # type: ignore
            do_we_need_get_cur_state = False
            if isinstance(recipient, autogen.GroupChatManager):

                if "navigation" in recipient.last_speaker.name:
                    do_we_need_get_cur_state = True
=======
        def my_custom_summary_method(sender: autogen.ConversableAgent, recipient: autogen.ConversableAgent, summary_args: dict = {}):  # type: ignore
            self.save_chat_log(sender, recipient)  # type: ignore
            do_we_need_get_url = False
            if isinstance(recipient, autogen.GroupChatManager):
                if "browser" in recipient.last_speaker.name:
                    do_we_need_get_url = True
>>>>>>> df6a464f
                last_message = recipient.last_message(recipient.last_speaker)["content"]
            else:
                last_message = recipient.last_message(sender)["content"]  # type: ignore

            if not last_message or last_message.strip() == "":  # type: ignore
                return "I received an empty message. This is not an error and is recoverable. Try to reformulate the task..."
            elif "##TERMINATE TASK##" in last_message:
                last_message = last_message.replace("##TERMINATE TASK##", "")  # type: ignore
<<<<<<< HEAD
                if last_message and do_we_need_get_cur_state:
                    last_message += " " + get_current_state()
                else:
=======
                if last_message and do_we_need_get_url:
                    last_message += " " + get_url()
                if "[FLAG::PASS]" in last_message:
>>>>>>> df6a464f
                    mem = "Context from previous steps: " + last_message + "\n"
                    self.save_to_memory(mem)
                    store_run_data(mem)
<<<<<<< HEAD
                notify_planner_messages(last_message, message_type=MessageType.ACTION)  # type: ignore
                return last_message  #  type: ignore
            notify_planner_messages(last_message, message_type=MessageType.ACTION)  # type: ignore
            return last_message  # type: ignore
=======

            try:
                planner_agent = self.agents_map.get("planner_agent")
                if planner_agent and isinstance(
                    planner_agent, autogen.ConversableAgent
                ):
                    last_msg = planner_agent.last_message()
                    if isinstance(last_msg, dict):
                        target_helper = last_msg.get("target_helper", "")
                        is_assert = (
                            json.loads(last_msg.get("is_assert", "false")) or False
                        )
                        is_passed = (
                            json.loads(last_msg.get("is_passed", "false")) or False
                        )
                        assert_summary = last_msg.get("assert_summary", "")
                        is_terminated = (
                            json.loads(last_msg.get("is_terminated", "false")) or False
                        )
                        final_response = last_msg.get("final_response", "")
                        notify_planner_messages(
                            last_message,
                            message_type=MessageType.STEP,
                            stake_id=self.stake_id,
                            helper_name=target_helper,
                            is_assert=is_assert,
                            is_passed=is_passed,
                            assert_summary=assert_summary,
                            is_terminated=is_terminated,
                            is_completed=True,
                            final_response=final_response,
                        )
            except Exception as e:
                logger.error(
                    f"Failed to send notification to planner regarding action completion with last_message: {last_message} with exception {e}"
                )
            return last_message
>>>>>>> df6a464f

        def reflection_message(recipient, messages, sender, config):  # type: ignore
            last_message = messages[-1]["content"]  # type: ignore
            content_json = parse_response(last_message)  # type: ignore
            next_step = content_json.get("next_step", None)
            target_helper = content_json.get("target_helper", "Not_Applicable")
            if target_helper == "Not_Applicable":
                target_helper = ""

            if next_step is None:
                logger.error("Message to nested chat returned None")
                return None
            else:
                url = ""
                if "navigation" in target_helper:
                    url = get_current_state()
                if target_helper.strip():
                    next_step = next_step.strip() + " " + url + f" ##target_helper: {target_helper}##"  # type: ignore
                    # Query memory using abstract method
                    mem_fetch = asyncio.run(self._query_memory(next_step))
                    next_step = (
                        "\n\nUSEFUL INFORMATION FOR FUNCTION CALL: "
                        + mem_fetch
                        + "\n\nTASK FOR HELPER: "
                        + next_step
                    )
                    return next_step  # type: ignore
                else:
                    logger.error("Target helper not found in the response")
                    return "skip this step and return only JSON"  # type: ignore

        # Updated logic to handle agent names with underscores
        nav_agents_names = list(
            set(
                [
                    "_".join(
                        agent_name.split("_")[:-2]
                    )  # Take all parts except 'nav_agent' or 'nav_executor'
                    for agent_name in self.agents_map.keys()
                    if agent_name.endswith("_nav_agent")
                    or agent_name.endswith("_nav_executor")
                ]
            )
        )

        group_participants_names = [
            f"{agent_name}_nav_agent" for agent_name in nav_agents_names
        ] + [f"{agent_name}_nav_executor" for agent_name in nav_agents_names]

        logger.info(f"Group participants names: {group_participants_names}")

        def state_transition(last_speaker, groupchat) -> autogen.ConversableAgent | None:  # type: ignore
            last_message = groupchat.messages[-1]["content"]
            target_helper = extract_target_helper(last_message)

            if "##TERMINATE TASK##" in last_message.strip():
                return None

            if last_speaker is self.agents_map["user"]:
                if target_helper in nav_agents_names:
                    return self.agents_map[f"{target_helper}_nav_agent"]
                return None
            elif last_speaker in [
                self.agents_map[f"{agent_name}_nav_agent"]
                for agent_name in nav_agents_names
            ]:
                # Get the base name by removing '_nav_agent' suffix
                base_name = last_speaker.name.rsplit("_nav_agent", 1)[0]
                return self.agents_map[f"{base_name}_nav_executor"]
            else:
                # Get the base name by removing '_nav_executor' suffix
                base_name = last_speaker.name.rsplit("_nav_executor", 1)[0]
                return self.agents_map[f"{base_name}_nav_agent"]

        gm_llm_config = {
            "config_list": self.planner_agent_model_config,
            **self.planner_agent_config["llm_config_params"],
        }

        groupchat = autogen.GroupChat(
            agents=[
                self.agents_map[agent_name] for agent_name in group_participants_names
            ],
            messages=[],
            max_round=self.planner_number_of_rounds,
            # select_speaker_auto_verbose=True,
            speaker_selection_method=state_transition,
        )

        manager = autogen.GroupChatManager(
            groupchat=groupchat,
            llm_config=gm_llm_config,
        )  # type: ignore

        with Cache.disk(cache_seed=5) as cache:
            self.agents_map["user"].register_nested_chats(
                [
                    {
                        "chat_id": uuid.uuid4(),
                        "sender": self.agents_map["user"],
                        "recipient": manager,
                        "message": reflection_message,
                        "max_turns": 1,
                        "summary_method": my_custom_summary_method,
                    }
                ],
                trigger=trigger_nested_chat,
                cache=cache,
            )
        return self

    @classmethod
    def convert_model_config_to_autogen_format(
        cls, model_config: dict[str, str]
    ) -> list[dict[str, Any]]:
        env_var: list[dict[str, str]] = [model_config]
        with tempfile.NamedTemporaryFile(delete=False, mode="w") as temp:
            json.dump(env_var, temp)
            temp_file_path = temp.name

        return autogen.config_list_from_json(env_or_file=temp_file_path)

    def get_chat_logs_dir(self) -> str | None:
        """
        Get the directory for saving chat logs with timestamp.

        Returns:
            str|None: The directory path or None if there is not one
        """
        # Get paths from config with timestamp
        return get_global_conf().get_source_log_folder_path(self.stake_id)

    def set_chat_logs_dir(self, chat_logs_dir: str) -> None:
        """
        Set the directory for saving chat logs.

        Args:
            chat_logs_dir (str): The directory path.

        """
        self.chat_logs_dir = chat_logs_dir

    def save_chat_log(
        self, sender: autogen.ConversableAgent, receiver: autogen.ConversableAgent
    ) -> None:
        messages_str_keys = {str(key): value for key, value in sender.chat_messages.items()}  # type: ignore
        res_output_thoughts_logs_di: dict[str, list[dict[str, Any]]] = {}
        for key, value in messages_str_keys.items():
            if res_output_thoughts_logs_di.get(sender.agent_name):
                res_output_thoughts_logs_di[sender.agent_name] += value
            else:
                res_output_thoughts_logs_di[sender.agent_name] = value

        for key, vals in res_output_thoughts_logs_di.items():
            for idx, val in enumerate(vals):
                logger.debug(f"{sender.name} chat log: {val}")
                content = val["content"]
                res_content: Any = content
                if isinstance(content, str):
                    content = content.replace("```json", "").replace("```", "").strip()
                    try:
                        res_content = json.loads(content)
                    except json.JSONDecodeError:
                        logger.debug(
                            f"Failed to decode JSON: {content}, keeping as multiline string"
                        )
                        res_content = content
                elif isinstance(content, dict):
                    res_content = content
                elif isinstance(content, list):
                    if isinstance(content[0], dict):
                        res_content = content

                res_output_thoughts_logs_di[key][idx]["content"] = (
                    process_chat_message_content(val["content"])
                )

        if not self.save_chat_logs_to_files:
            logger.info(
                "Nested chat logs",
                extra={
                    f"log_between_sender_{sender.name}_rec_{receiver.name}": res_output_thoughts_logs_di
                },
            )
        else:
            chat_logs_file = os.path.join(
                self.get_chat_logs_dir() or "",
                f"log_between_sender-{sender.name}-rec-{receiver.name}_{str(datetime.datetime.now().strftime('%Y-%m-%dT%H-%M-%S-%f'))}.json",
            )
            # Save the chat log to a file
            with open(chat_logs_file, "w") as file:
                json.dump(res_output_thoughts_logs_di, file, indent=4)

    async def __initialize_agents(self) -> dict[str, autogen.ConversableAgent]:
        """
        Instantiate all agents with their appropriate prompts/tools.

        Returns:
            dict: A dictionary of agent instances.

        """
        agents_map: dict[
            str, UserProxyAgent_SequentialFunctionExecution | autogen.ConversableAgent
        ] = {}
        agents_map["mem_agent"] = self.__create_mem_agent()
        agents_map["helper_agent"] = self.__create_helper_agent()
        agents_map["user"] = await self.__create_user_delegate_agent()
<<<<<<< HEAD
        agents_map["navigation_nav_executor"] = self.__create_navigation_nav_executor_agent()
        agents_map["navigation_nav_agent"] = self.__create_navigation_nav_agent(agents_map["navigation_nav_executor"])
=======
        agents_map["browser_nav_executor"] = self.__create_browser_nav_executor_agent()
        agents_map["browser_nav_agent"] = self.__create_browser_nav_agent(
            agents_map["browser_nav_executor"]
        )
>>>>>>> df6a464f
        agents_map["api_nav_executor"] = self.__create_api_nav_executor_agent()
        agents_map["api_nav_agent"] = self.__create_api_nav_agent(
            agents_map["api_nav_executor"]
        )
        agents_map["sec_nav_executor"] = self.__create_sec_nav_executor_agent()
        agents_map["sec_nav_agent"] = self.__create_sec_nav_agent(
            agents_map["sec_nav_executor"]
        )
        agents_map["sql_nav_executor"] = self.__create_sql_nav_executor_agent()
        agents_map["sql_nav_agent"] = self.__create_sql_nav_agent(
            agents_map["sql_nav_executor"]
        )
        agents_map["static_waiter_nav_executor"] = (
            self.__create_static_waiter_nav_executor_agent()
        )
        agents_map["static_waiter_nav_agent"] = self.__create_static_waiter_nav_agent(
            agents_map["static_waiter_nav_executor"]
        )
        agents_map["planner_agent"] = self.__create_planner_agent(agents_map["user"])
        return agents_map

    async def __create_user_delegate_agent(self) -> autogen.ConversableAgent:
        """
        Create a ConversableAgent instance.

        Returns:
            autogen.ConversableAgent: An instance of ConversableAgent.

        """

        def is_planner_termination_message(x: dict[str, str]) -> bool:  # type: ignore
            should_terminate = False
            function: Any = x.get("function", None)
            if function is not None:
                return False

            content: Any = x.get("content", "")
            if content is None:
                content = ""
                should_terminate = True
            else:
                try:
                    content_json = parse_response(content)
                    _terminate = content_json.get("terminate", "no")
                    final_response = content_json.get("final_response", None)
                    if _terminate == "yes":
                        should_terminate = True
                        if final_response:
                            notify_planner_messages(
                                final_response, message_type=MessageType.ANSWER
                            )
                except json.JSONDecodeError:
                    logger.error(
                        "Error decoding JSON response:\n{content}.\nTerminating.."
                    )
                    should_terminate = True

            return should_terminate  # type: ignore

        task_delegate_agent = UserProxyAgent_SequentialFunctionExecution(
            name="user",
            llm_config=False,
            system_message=LLM_PROMPTS["USER_AGENT_PROMPT"],
            is_termination_msg=is_planner_termination_message,  # type: ignore
            human_input_mode="NEVER",
            max_consecutive_auto_reply=self.planner_number_of_rounds,
        )
        return task_delegate_agent

    def __create_navigation_nav_executor_agent(self) -> autogen.UserProxyAgent:
        """
        Create a UserProxyAgent instance for executing navigation control.

        Returns:
            autogen.UserProxyAgent: An instance of UserProxyAgent.

        """

        def is_navigation_executor_termination_message(x: dict[str, str]) -> bool:  # type: ignore

            tools_call: Any = x.get("tool_calls", "")
            if tools_call:
                chat_messages = self.agents_map["navigation_nav_executor"].chat_messages  # type: ignore
                # Get the only key from the dictionary
                agent_key = next(iter(chat_messages))  # type: ignore
                # Get the chat messages corresponding to the only key
                messages = chat_messages[agent_key]  # type: ignore
                return is_agent_stuck_in_loop(messages)  # type: ignore
            else:
                logger.info("Terminating navigation executor")
                return True

        navigation_nav_executor_agent = UserProxyAgent_SequentialFunctionExecution(
            name="navigation_nav_executor",
            is_termination_msg=is_navigation_executor_termination_message,
            human_input_mode="NEVER",
            llm_config=None,
            max_consecutive_auto_reply=self.nav_agent_number_of_rounds,
            code_execution_config={
                "last_n_messages": 1,
                "work_dir": "tasks",
                "use_docker": False,
            },
        )
<<<<<<< HEAD
        logger.info(">>> Created navigation_nav_executor_agent: %s", navigation_nav_executor_agent)
        return navigation_nav_executor_agent

    def __create_navigation_nav_agent(self, user_proxy_agent: UserProxyAgent_SequentialFunctionExecution) -> autogen.ConversableAgent:
        """
        Create a NavAgent instance.

        Args:
            user_proxy_agent (autogen.UserProxyAgent): The instance of UserProxyAgent that was created.

        Returns:
            autogen.AssistantAgent: An instance of NavAgent.

        """
        if self.device_manager_type == "playwright":
            init_cls = BrowserNavAgent
        elif self.device_manager_type == "appium":
            init_cls = MobileNavAgent
        else:
            init_cls = BrowserNavAgent
            
        navigation_nav_agent = init_cls(
            self.navigation_nav_agent_model_config,
            self.nav_agent_config["llm_config_params"],  # type: ignore
            self.nav_agent_config["other_settings"].get("system_prompt", None),
            user_proxy_agent,
        )  # type: ignore
        return navigation_nav_agent.agent
=======
        logger.info(
            ">>> Created browser_nav_executor_agent: %s", browser_nav_executor_agent
        )
        return browser_nav_executor_agent

    def __create_browser_nav_agent(
        self, user_proxy_agent: UserProxyAgent_SequentialFunctionExecution
    ) -> autogen.ConversableAgent:
        """Create a BrowserNavAgent instance."""
        if not self.browser_nav_agent_model_config or not self.nav_agent_config:
            raise ValueError("Browser nav agent config not initialized")

        browser_nav_agent = BrowserNavAgent(
            self.browser_nav_agent_model_config,
            self.nav_agent_config["llm_config_params"],
            self.nav_agent_config.get("other_settings", {}).get("system_prompt"),
            user_proxy_agent,
        )
        return browser_nav_agent.agent
>>>>>>> df6a464f

    def __create_api_nav_executor_agent(self) -> autogen.UserProxyAgent:
        """
        Create a UserProxyAgent instance for executing navigation control.

        Returns:
            autogen.UserProxyAgent: An instance of UserProxyAgent.

        """

        def is_api_executor_termination_message(x: dict[str, str]) -> bool:  # type: ignore

            tools_call: Any = x.get("tool_calls", "")
            if tools_call:
                chat_messages = self.agents_map["api_nav_executor"].chat_messages  # type: ignore
                # Get the only key from the dictionary
                agent_key = next(iter(chat_messages))  # type: ignore
                # Get the chat messages corresponding to the only key
                messages = chat_messages[agent_key]  # type: ignore
                return is_agent_stuck_in_loop(messages)  # type: ignore
            else:
                logger.info("Terminating api executor")
                return True

        api_nav_executor_agent = UserProxyAgent_SequentialFunctionExecution(
            name="api_nav_executor",
            is_termination_msg=is_api_executor_termination_message,
            human_input_mode="NEVER",
            llm_config=None,
            max_consecutive_auto_reply=self.nav_agent_number_of_rounds,
            code_execution_config={
                "last_n_messages": 1,
                "work_dir": "tasks",
                "use_docker": False,
            },
        )
        logger.info(">>> Created api_nav_executor_agent: %s", api_nav_executor_agent)
        return api_nav_executor_agent

    def __create_api_nav_agent(
        self, user_proxy_agent: UserProxyAgent_SequentialFunctionExecution
    ) -> autogen.ConversableAgent:
        """Create an ApiNavAgent instance."""
        if not self.api_nav_agent_model_config or not self.nav_agent_config:
            raise ValueError("API nav agent config not initialized")

        api_nav_agent = ApiNavAgent(
            self.api_nav_agent_model_config,
            self.nav_agent_config["llm_config_params"],
            self.nav_agent_config.get("other_settings", {}).get("system_prompt"),
            user_proxy_agent,
        )
        return api_nav_agent.agent

    def __create_sec_nav_executor_agent(self) -> autogen.UserProxyAgent:
        """
        Create a UserProxyAgent instance for executing navigation control.

        Returns:
            autogen.UserProxyAgent: An instance of UserProxyAgent.

        """

        def is_api_executor_termination_message(x: dict[str, str]) -> bool:  # type: ignore

            tools_call: Any = x.get("tool_calls", "")
            if tools_call:
                chat_messages = self.agents_map["api_nav_executor"].chat_messages  # type: ignore
                # Get the only key from the dictionary
                agent_key = next(iter(chat_messages))  # type: ignore
                # Get the chat messages corresponding to the only key
                messages = chat_messages[agent_key]  # type: ignore
                return is_agent_stuck_in_loop(messages)  # type: ignore
            else:
                logger.info("Terminating api sec executor")
                return True

        api_nav_executor_agent = UserProxyAgent_SequentialFunctionExecution(
            name="sec_nav_executor",
            is_termination_msg=is_api_executor_termination_message,
            human_input_mode="NEVER",
            llm_config=None,
            max_consecutive_auto_reply=self.nav_agent_number_of_rounds,
            code_execution_config={
                "last_n_messages": 1,
                "work_dir": "tasks",
                "use_docker": False,
            },
        )
        logger.info(">>> Created api_nav_executor_agent: %s", api_nav_executor_agent)
        return api_nav_executor_agent

    def __create_sec_nav_agent(
        self, user_proxy_agent: UserProxyAgent_SequentialFunctionExecution
    ) -> autogen.ConversableAgent:
        """Create a SecNavAgent instance."""
        if not self.sec_nav_agent_model_config or not self.nav_agent_config:
            raise ValueError("Security nav agent config not initialized")

        sec_nav_agent = SecNavAgent(
            self.sec_nav_agent_model_config,
            self.nav_agent_config["llm_config_params"],
            self.nav_agent_config.get("other_settings", {}).get("system_prompt"),
            user_proxy_agent,
        )
        return sec_nav_agent.agent

    def __create_sql_nav_agent(
        self, user_proxy_agent: UserProxyAgent_SequentialFunctionExecution
    ) -> autogen.ConversableAgent:
        """Create a SqlNavAgent instance."""
        if not self.sql_nav_agent_model_config or not self.nav_agent_config:
            raise ValueError("SQL nav agent config not initialized")

        sql_nav_agent = SqlNavAgent(
            self.sql_nav_agent_model_config,
            self.nav_agent_config["llm_config_params"],
            self.nav_agent_config.get("other_settings", {}).get("system_prompt"),
            user_proxy_agent,
        )
        return sql_nav_agent.agent

    def __create_sql_nav_executor_agent(self) -> autogen.UserProxyAgent:
        """
        Create a UserProxyAgent instance for executing navigation control.

        Returns:
            autogen.UserProxyAgent: An instance of UserProxyAgent.

        """

        def is_sql_executor_termination_message(x: dict[str, str]) -> bool:  # type: ignore

            tools_call: Any = x.get("tool_calls", "")
            if tools_call:
                chat_messages = self.agents_map["sql_nav_executor"].chat_messages  # type: ignore
                # Get the only key from the dictionary
                agent_key = next(iter(chat_messages))  # type: ignore
                # Get the chat messages corresponding to the only key
                messages = chat_messages[agent_key]  # type: ignore
                return is_agent_stuck_in_loop(messages)  # type: ignore
            else:
                logger.info("Terminating sql executor")
                return True

        sql_nav_executor_agent = UserProxyAgent_SequentialFunctionExecution(
            name="sql_nav_executor",
            is_termination_msg=is_sql_executor_termination_message,
            human_input_mode="NEVER",
            llm_config=None,
            max_consecutive_auto_reply=self.nav_agent_number_of_rounds,
            code_execution_config={
                "last_n_messages": 1,
                "work_dir": "tasks",
                "use_docker": False,
            },
        )
        logger.info(">>> Created sql_nav_executor_agent: %s", sql_nav_executor_agent)
        return sql_nav_executor_agent

    def __create_static_waiter_nav_executor_agent(self) -> autogen.UserProxyAgent:
        """
        Create a UserProxyAgent instance for executing static wait operations.

        Returns:
            autogen.UserProxyAgent: An instance of UserProxyAgent.
        """

        def is_static_waiter_executor_termination_message(x: dict[str, str]) -> bool:  # type: ignore
            tools_call: Any = x.get("tool_calls", "")
            if tools_call:
                chat_messages = self.agents_map["static_waiter_nav_executor"].chat_messages  # type: ignore
                agent_key = next(iter(chat_messages))  # type: ignore
                messages = chat_messages[agent_key]  # type: ignore
                return is_agent_stuck_in_loop(messages)  # type: ignore
            else:
                logger.info("Terminating static waiter executor")
                return True

        static_waiter_nav_executor_agent = UserProxyAgent_SequentialFunctionExecution(
            name="static_waiter_nav_executor",
            is_termination_msg=is_static_waiter_executor_termination_message,
            human_input_mode="NEVER",
            llm_config=None,
            max_consecutive_auto_reply=self.nav_agent_number_of_rounds,
            code_execution_config={
                "last_n_messages": 1,
                "work_dir": "tasks",
                "use_docker": False,
            },
        )
        logger.info(
            ">>> Created static_waiter_nav_executor_agent: %s",
            static_waiter_nav_executor_agent,
        )
        return static_waiter_nav_executor_agent

    def __create_static_waiter_nav_agent(
        self, user_proxy_agent: UserProxyAgent_SequentialFunctionExecution
    ) -> autogen.ConversableAgent:
        """Create a StaticWaiterNavAgent instance."""
        if not self.static_waiter_nav_agent_model_config or not self.nav_agent_config:
            raise ValueError("Static waiter nav agent config not initialized")

        static_waiter_nav_agent = StaticWaiterNavAgent(
            self.static_waiter_nav_agent_model_config,
            self.nav_agent_config["llm_config_params"],
            self.nav_agent_config.get("other_settings", {}).get("system_prompt"),
            user_proxy_agent,
        )
        return static_waiter_nav_agent.agent

    def __create_planner_agent(
        self, assistant_agent: autogen.ConversableAgent
    ) -> autogen.ConversableAgent:
        """Create a Planner Agent instance."""
        if not self.planner_agent_model_config or not self.planner_agent_config:
            raise ValueError("Planner agent config not initialized")

        planner_agent = PlannerAgent(
            self.planner_agent_model_config,
            self.planner_agent_config["llm_config_params"],
            self.planner_agent_config.get("other_settings", {}).get("system_prompt"),
            assistant_agent,
        )
        return planner_agent.agent

    def __create_mem_agent(self) -> autogen.ConversableAgent:
        """
        Create a Memory Agent instance using RAG capabilities.

        Returns:
            autogen.ConversableAgent: An instance of AssistantAgent for memory management.
        """
        if not self.mem_agent_config:
            raise ValueError("Memory agent config not initialized")

        config = get_global_conf()

        if not config.should_use_dynamic_ltm():
            # Skip memory agent creation when dynamic LTM is disabled
            return None

        llm_config = {
            "config_list": self.mem_agent_model_config,
            **self.mem_agent_config["llm_config_params"],
        }

        # Initialize memory system
        namespace = f"{self.stake_id}_{config.timestamp}"
        self.memory = DynamicLTM(namespace=namespace, llm_config=llm_config)

        # Get the agents from memory system
        mem_agent, mem_user_proxy = self.memory.get_agents()

        # Add memory agents to the agents map
        self.agents_map["mem_agent"] = mem_agent
        self.agents_map["mem_user_proxy"] = mem_user_proxy

        return mem_agent

    def save_to_memory(self, content: str) -> None:
        """Helper method to save content to memory."""
        config = get_global_conf()
        if not config.should_use_dynamic_ltm():
            # Skip saving when dynamic LTM is disabled
            return

        if self.memory:
            self.memory.save_content(content)
        else:
            logger.warning("Memory system not initialized")

    def __create_helper_agent(self) -> autogen.ConversableAgent:
        """
        Create a Helper Agent instance.

        Returns:
            autogen.ConversableAgent: An instance of ConversableAgent for providing assistance.
        """
        # llm_config = {
        #     "config_list": self.helper_agent_model_config,
        #     **self.helper_agent_config["llm_config_params"],  # type: ignore
        # }

        # helper_agent = autogen.ConversableAgent(
        #     name="helper_agent",
        #     llm_config=llm_config,
        #     system_message=self.helper_agent_config["other_settings"].get("system_prompt", "I am a helper agent that assists with various tasks and provides guidance."),  # type: ignore
        #     human_input_mode="NEVER",
        #     max_consecutive_auto_reply=self.nav_agent_number_of_rounds,
        # )

        helper_agent = create_multimodal_agent(
            name="image-comparer",
            system_message="You are a visual comparison agent. You can compare images and provide feedback. Your only purpose is to do visual comparison of images",
        )

        return helper_agent

    async def clean_up_plan(self) -> None:
        """Clean up the plan after each command is processed."""
        config = get_global_conf()
        if config.should_use_dynamic_ltm() and self.memory:
            self.memory.clear()

        planner_agent = self.agents_map.get("planner_agent")
        if isinstance(planner_agent, autogen.ConversableAgent):
            planner_agent.clear_history()

        user_agent = self.agents_map.get("user")
        if isinstance(user_agent, autogen.ConversableAgent):
            user_agent.clear_history()

        logger.info("Plan cleaned up.")

<<<<<<< HEAD
    async def process_command(self, command: str, *args: Any, current_state: str | None = None, **kwargs: Any) -> autogen.ChatResult | None:
        
        current_state_prompt_segment = ""
        if current_state:
            if self.device_manager_type == "playwright":
                current_state_prompt_segment = f"Current Page: {current_state}"
            elif self.device_manager_type == "appium":
                current_state_prompt_segment = f"Current Device View: {current_state}"
            else:
                current_state_prompt_segment = f"Current State: {current_state}"

        prompt = Template(LLM_PROMPTS["COMMAND_EXECUTION_PROMPT"]).substitute(command=command, current_state_prompt_segment=current_state_prompt_segment)
=======
    async def _query_memory(self, context: str) -> str:
        """Query the memory system."""
        config = get_global_conf()
        if not config.should_use_dynamic_ltm():
            # Skip querying when dynamic LTM is disabled
            return ""

        if self.memory:
            return await self.memory.query(context)
        return ""

    async def process_command(
        self, command: str, *args: Any, current_url: str | None = None, **kwargs: Any
    ) -> autogen.ChatResult | None:
        """
        Process a command by sending it to one or more agents.

        Args:
            command (str): The command to be processed.
            current_url (str, optional): The current URL of the browser. Defaults to None.

        Returns:
            autogen.ChatResult | None: The result of the command processing, or None if an error occurred.
        """
        current_url_prompt_segment = ""
        if current_url:
            current_url_prompt_segment = f"Current Page: {current_url}"
        prompt = Template(LLM_PROMPTS["COMMAND_EXECUTION_PROMPT"]).substitute(
            command=command, current_url_prompt_segment=current_url_prompt_segment
        )

        config = get_global_conf()
        if config.should_use_dynamic_ltm():
            # Only query memory if dynamic LTM is enabled
            mem_fetch = await self._query_memory(prompt)
            prompt = (
                "\n\nUSEFUL INFORMATION: "
                + mem_fetch
                + "\n\nTESTING INSTRUCTIONS: "
                + prompt
            )

>>>>>>> df6a464f
        logger.info("Prompt for command: %s", prompt)
        with Cache.disk(cache_seed=5) as cache:
            try:
                if self.agents_map is None:
                    raise ValueError("Agents map is not initialized.")

                result = await self.agents_map["user"].a_initiate_chat(  # type: ignore
                    self.agents_map["planner_agent"],  # self.manager # type: ignore
                    max_turns=self.planner_number_of_rounds,
                    message=prompt,
                    silent=False,
                    cache=cache,
                )
                return result
            except openai.BadRequestError as bre:
                logger.error('Unable to process command: "%s". %s', command, bre)
                traceback.print_exc()
            return None<|MERGE_RESOLUTION|>--- conflicted
+++ resolved
@@ -22,11 +22,8 @@
 from testzeus_hercules.core.agents.sec_nav_agent import SecNavAgent
 from testzeus_hercules.core.agents.sql_nav_agent import SqlNavAgent
 from testzeus_hercules.core.agents.static_waiter_nav_agent import StaticWaiterNavAgent
-<<<<<<< HEAD
-=======
 from testzeus_hercules.core.extra_tools import *
 from testzeus_hercules.core.memory.dynamic_ltm import DynamicLTM
->>>>>>> df6a464f
 from testzeus_hercules.core.memory.state_handler import store_run_data
 from testzeus_hercules.core.post_process_responses import (
     final_reply_callback_planner_agent as notify_planner_messages,  # type: ignore
@@ -80,25 +77,6 @@
         self.planner_number_of_rounds = planner_max_chat_round
         self.nav_agent_number_of_rounds = nav_max_chat_round
 
-<<<<<<< HEAD
-        self.agents_map: (
-            dict[
-                str,
-                UserProxyAgent_SequentialFunctionExecution | autogen.AssistantAgent | autogen.ConversableAgent,
-            ]
-            | None
-        ) = None
-
-        self.planner_agent_model_config: list[dict[str, str]] | None = None
-        self.navigation_nav_agent_model_config: list[dict[str, str]] | None = None
-        self.api_nav_agent_model_config: list[dict[str, str]] | None = None
-        self.sec_nav_agent_model_config: list[dict[str, str]] | None = None
-        self.sql_nav_agent_model_config: list[dict[str, str]] | None = None
-        self.static_waiter_nav_agent_model_config: list[dict[str, str]] | None = None
-
-        self.planner_agent_config: dict[str, Any] | None = None
-        self.nav_agent_config: dict[str, Any] | None = None
-=======
         self.agents_map: Dict[
             str,
             Union[
@@ -111,7 +89,7 @@
         self._memory_docs_path: Optional[str] = None
 
         self.planner_agent_model_config: Optional[list[Dict[str, Any]]] = None
-        self.browser_nav_agent_model_config: Optional[list[Dict[str, Any]]] = None
+        self.navigation_nav_agent_model_config: Optional[list[Dict[str, Any]]] = None
         self.api_nav_agent_model_config: Optional[list[Dict[str, Any]]] = None
         self.sec_nav_agent_model_config: Optional[list[Dict[str, Any]]] = None
         self.sql_nav_agent_model_config: Optional[list[Dict[str, Any]]] = None
@@ -123,18 +101,16 @@
         self.nav_agent_config: Optional[Dict[str, Any]] = None
         self.mem_agent_config: Optional[Dict[str, Any]] = None
         self.helper_agent_config: Optional[Dict[str, Any]] = None
->>>>>>> df6a464f
         self.stake_id = stake_id
         self.chat_logs_dir: str = get_global_conf().get_source_log_folder_path(
             self.stake_id
         )
         self.save_chat_logs_to_files = save_chat_logs_to_files
-<<<<<<< HEAD
         self.device_manager_type = get_global_conf().get_device_manager()
-        self.device_manager = DeviceManager(stake_id=self.stake_id).get_device_instance()
-=======
+        self.device_manager = DeviceManager(
+            stake_id=self.stake_id
+        ).get_device_instance()
         self.memory: Optional[DynamicLTM] = None
->>>>>>> df6a464f
 
     @classmethod
     async def create(
@@ -164,13 +140,9 @@
                         "top_p": 0.001
                     }
                 }
-<<<<<<< HEAD
-            nav_agent_config: dict[str, Any]: A dictionary containing the configuration parameters for the navigation navigation agent. Same format as planner_agent_config.
-=======
             nav_agent_config: dict[str, Any]: A dictionary containing the configuration parameters for the browser navigation agent. Same format as planner_agent_config.
             mem_agent_config: dict[str, Any]: A dictionary containing the configuration parameters for the memory agent. Same format as planner_agent_config.
             helper_agent_config: dict[str, Any]: A dictionary containing the configuration parameters for the helper agent. Same format as planner_agent_config.
->>>>>>> df6a464f
             save_chat_logs_to_files (bool, optional): Whether to save chat logs to files. Defaults to True.
             planner_max_chat_rounds (int, optional): The maximum number of chat rounds for the planner. Defaults to 50.
             nav_max_chat_round (int, optional): The maximum number of chat rounds for the navigation navigation agent. Defaults to 10.
@@ -197,19 +169,10 @@
         self.mem_agent_config = mem_agent_config
         self.helper_agent_config = helper_agent_config
 
-<<<<<<< HEAD
-        self.planner_agent_model_config = convert_model_config_to_autogen_format(self.planner_agent_config["model_config_params"])
-        self.navigation_nav_agent_model_config = convert_model_config_to_autogen_format(self.nav_agent_config["model_config_params"])
-        self.navigation_nav_agent_model_config = convert_model_config_to_autogen_format(self.nav_agent_config["model_config_params"])
-        self.api_nav_agent_model_config = convert_model_config_to_autogen_format(self.nav_agent_config["model_config_params"])
-        self.sec_nav_agent_model_config = convert_model_config_to_autogen_format(self.nav_agent_config["model_config_params"])
-        self.sql_nav_agent_model_config = convert_model_config_to_autogen_format(self.nav_agent_config["model_config_params"])
-        self.static_waiter_nav_agent_model_config = convert_model_config_to_autogen_format(self.nav_agent_config["model_config_params"])
-=======
         self.planner_agent_model_config = convert_model_config_to_autogen_format(
             self.planner_agent_config["model_config_params"]
         )
-        self.browser_nav_agent_model_config = convert_model_config_to_autogen_format(
+        self.navigation_nav_agent_model_config = convert_model_config_to_autogen_format(
             self.nav_agent_config["model_config_params"]
         )
         self.api_nav_agent_model_config = convert_model_config_to_autogen_format(
@@ -232,7 +195,6 @@
         self.helper_agent_model_config = convert_model_config_to_autogen_format(
             self.helper_agent_config["model_config_params"]
         )
->>>>>>> df6a464f
         self.agents_map = await self.__initialize_agents()
 
         def trigger_nested_chat(manager: autogen.ConversableAgent) -> bool:  # type: ignore
@@ -302,27 +264,18 @@
             if self.device_manager_type == "playwright":
                 return asyncio.run(geturl())
             elif self.device_manager_type == "appium":
-                return "Current Device View: " + asyncio.run(self.device_manager.get_current_screen_state())
+                return "Current Device View: " + asyncio.run(
+                    self.device_manager.get_current_screen_state()
+                )
             else:
                 return "Current state not clear, try to check"
 
-<<<<<<< HEAD
-        def my_custom_summary_method(sender: autogen.ConversableAgent, recipient: autogen.ConversableAgent, summary_args: dict):  # type: ignore
-
-            self.__save_chat_log(sender, recipient)  # type: ignore
+        def my_custom_summary_method(sender: autogen.ConversableAgent, recipient: autogen.ConversableAgent, summary_args: dict = {}):  # type: ignore
+            self.save_chat_log(sender, recipient)  # type: ignore
             do_we_need_get_cur_state = False
             if isinstance(recipient, autogen.GroupChatManager):
-
                 if "navigation" in recipient.last_speaker.name:
                     do_we_need_get_cur_state = True
-=======
-        def my_custom_summary_method(sender: autogen.ConversableAgent, recipient: autogen.ConversableAgent, summary_args: dict = {}):  # type: ignore
-            self.save_chat_log(sender, recipient)  # type: ignore
-            do_we_need_get_url = False
-            if isinstance(recipient, autogen.GroupChatManager):
-                if "browser" in recipient.last_speaker.name:
-                    do_we_need_get_url = True
->>>>>>> df6a464f
                 last_message = recipient.last_message(recipient.last_speaker)["content"]
             else:
                 last_message = recipient.last_message(sender)["content"]  # type: ignore
@@ -331,24 +284,12 @@
                 return "I received an empty message. This is not an error and is recoverable. Try to reformulate the task..."
             elif "##TERMINATE TASK##" in last_message:
                 last_message = last_message.replace("##TERMINATE TASK##", "")  # type: ignore
-<<<<<<< HEAD
                 if last_message and do_we_need_get_cur_state:
                     last_message += " " + get_current_state()
-                else:
-=======
-                if last_message and do_we_need_get_url:
-                    last_message += " " + get_url()
                 if "[FLAG::PASS]" in last_message:
->>>>>>> df6a464f
                     mem = "Context from previous steps: " + last_message + "\n"
                     self.save_to_memory(mem)
                     store_run_data(mem)
-<<<<<<< HEAD
-                notify_planner_messages(last_message, message_type=MessageType.ACTION)  # type: ignore
-                return last_message  #  type: ignore
-            notify_planner_messages(last_message, message_type=MessageType.ACTION)  # type: ignore
-            return last_message  # type: ignore
-=======
 
             try:
                 planner_agent = self.agents_map.get("planner_agent")
@@ -386,7 +327,6 @@
                     f"Failed to send notification to planner regarding action completion with last_message: {last_message} with exception {e}"
                 )
             return last_message
->>>>>>> df6a464f
 
         def reflection_message(recipient, messages, sender, config):  # type: ignore
             last_message = messages[-1]["content"]  # type: ignore
@@ -594,15 +534,12 @@
         agents_map["mem_agent"] = self.__create_mem_agent()
         agents_map["helper_agent"] = self.__create_helper_agent()
         agents_map["user"] = await self.__create_user_delegate_agent()
-<<<<<<< HEAD
-        agents_map["navigation_nav_executor"] = self.__create_navigation_nav_executor_agent()
-        agents_map["navigation_nav_agent"] = self.__create_navigation_nav_agent(agents_map["navigation_nav_executor"])
-=======
-        agents_map["browser_nav_executor"] = self.__create_browser_nav_executor_agent()
-        agents_map["browser_nav_agent"] = self.__create_browser_nav_agent(
-            agents_map["browser_nav_executor"]
-        )
->>>>>>> df6a464f
+        agents_map["navigation_nav_executor"] = (
+            self.__create_navigation_nav_executor_agent()
+        )
+        agents_map["navigation_nav_agent"] = self.__create_navigation_nav_agent(
+            agents_map["navigation_nav_executor"]
+        )
         agents_map["api_nav_executor"] = self.__create_api_nav_executor_agent()
         agents_map["api_nav_agent"] = self.__create_api_nav_agent(
             agents_map["api_nav_executor"]
@@ -707,11 +644,15 @@
                 "use_docker": False,
             },
         )
-<<<<<<< HEAD
-        logger.info(">>> Created navigation_nav_executor_agent: %s", navigation_nav_executor_agent)
+        logger.info(
+            ">>> Created navigation_nav_executor_agent: %s",
+            navigation_nav_executor_agent,
+        )
         return navigation_nav_executor_agent
 
-    def __create_navigation_nav_agent(self, user_proxy_agent: UserProxyAgent_SequentialFunctionExecution) -> autogen.ConversableAgent:
+    def __create_navigation_nav_agent(
+        self, user_proxy_agent: UserProxyAgent_SequentialFunctionExecution
+    ) -> autogen.ConversableAgent:
         """
         Create a NavAgent instance.
 
@@ -728,7 +669,7 @@
             init_cls = MobileNavAgent
         else:
             init_cls = BrowserNavAgent
-            
+
         navigation_nav_agent = init_cls(
             self.navigation_nav_agent_model_config,
             self.nav_agent_config["llm_config_params"],  # type: ignore
@@ -736,27 +677,6 @@
             user_proxy_agent,
         )  # type: ignore
         return navigation_nav_agent.agent
-=======
-        logger.info(
-            ">>> Created browser_nav_executor_agent: %s", browser_nav_executor_agent
-        )
-        return browser_nav_executor_agent
-
-    def __create_browser_nav_agent(
-        self, user_proxy_agent: UserProxyAgent_SequentialFunctionExecution
-    ) -> autogen.ConversableAgent:
-        """Create a BrowserNavAgent instance."""
-        if not self.browser_nav_agent_model_config or not self.nav_agent_config:
-            raise ValueError("Browser nav agent config not initialized")
-
-        browser_nav_agent = BrowserNavAgent(
-            self.browser_nav_agent_model_config,
-            self.nav_agent_config["llm_config_params"],
-            self.nav_agent_config.get("other_settings", {}).get("system_prompt"),
-            user_proxy_agent,
-        )
-        return browser_nav_agent.agent
->>>>>>> df6a464f
 
     def __create_api_nav_executor_agent(self) -> autogen.UserProxyAgent:
         """
@@ -1073,9 +993,21 @@
 
         logger.info("Plan cleaned up.")
 
-<<<<<<< HEAD
-    async def process_command(self, command: str, *args: Any, current_state: str | None = None, **kwargs: Any) -> autogen.ChatResult | None:
-        
+    async def _query_memory(self, context: str) -> str:
+        """Query the memory system."""
+        config = get_global_conf()
+        if not config.should_use_dynamic_ltm():
+            # Skip querying when dynamic LTM is disabled
+            return ""
+
+        if self.memory:
+            return await self.memory.query(context)
+        return ""
+
+    async def process_command(
+        self, command: str, *args: Any, current_state: str | None = None, **kwargs: Any
+    ) -> autogen.ChatResult | None:
+
         current_state_prompt_segment = ""
         if current_state:
             if self.device_manager_type == "playwright":
@@ -1085,37 +1017,8 @@
             else:
                 current_state_prompt_segment = f"Current State: {current_state}"
 
-        prompt = Template(LLM_PROMPTS["COMMAND_EXECUTION_PROMPT"]).substitute(command=command, current_state_prompt_segment=current_state_prompt_segment)
-=======
-    async def _query_memory(self, context: str) -> str:
-        """Query the memory system."""
-        config = get_global_conf()
-        if not config.should_use_dynamic_ltm():
-            # Skip querying when dynamic LTM is disabled
-            return ""
-
-        if self.memory:
-            return await self.memory.query(context)
-        return ""
-
-    async def process_command(
-        self, command: str, *args: Any, current_url: str | None = None, **kwargs: Any
-    ) -> autogen.ChatResult | None:
-        """
-        Process a command by sending it to one or more agents.
-
-        Args:
-            command (str): The command to be processed.
-            current_url (str, optional): The current URL of the browser. Defaults to None.
-
-        Returns:
-            autogen.ChatResult | None: The result of the command processing, or None if an error occurred.
-        """
-        current_url_prompt_segment = ""
-        if current_url:
-            current_url_prompt_segment = f"Current Page: {current_url}"
         prompt = Template(LLM_PROMPTS["COMMAND_EXECUTION_PROMPT"]).substitute(
-            command=command, current_url_prompt_segment=current_url_prompt_segment
+            command=command, current_state_prompt_segment=current_state_prompt_segment
         )
 
         config = get_global_conf()
@@ -1129,7 +1032,6 @@
                 + prompt
             )
 
->>>>>>> df6a464f
         logger.info("Prompt for command: %s", prompt)
         with Cache.disk(cache_seed=5) as cache:
             try:
