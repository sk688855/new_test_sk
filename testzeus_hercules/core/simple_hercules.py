import asyncio
import datetime
import json
import os
import tempfile
import traceback
import uuid
from string import Template
from typing import Any, Dict, Optional, Union, cast

import autogen  # type: ignore
import nest_asyncio  # type: ignore
import openai
from autogen import AssistantAgent, Cache
from autogen.agentchat.contrib.retrieve_user_proxy_agent import RetrieveUserProxyAgent
from testzeus_hercules.config import get_global_conf
from testzeus_hercules.core.device_manager import DeviceManager
from testzeus_hercules.core.agents.api_nav_agent import ApiNavAgent
from testzeus_hercules.core.agents.browser_nav_agent import BrowserNavAgent
from testzeus_hercules.core.agents.mobile_nav_agent import MobileNavAgent
from testzeus_hercules.core.agents.high_level_planner_agent import PlannerAgent
from testzeus_hercules.core.agents.sec_nav_agent import SecNavAgent
from testzeus_hercules.core.agents.sql_nav_agent import SqlNavAgent
from testzeus_hercules.core.agents.time_keeper_nav_agent import TimeKeeperNavAgent
from testzeus_hercules.core.extra_tools import *
from testzeus_hercules.core.memory.dynamic_ltm import DynamicLTM
from testzeus_hercules.core.memory.state_handler import store_run_data
from testzeus_hercules.core.post_process_responses import (
    final_reply_callback_planner_agent as notify_planner_messages,  # type: ignore
)
from testzeus_hercules.core.prompts import LLM_PROMPTS
from testzeus_hercules.core.browser_tools.get_url import geturl
from testzeus_hercules.telemetry import EventData, EventType, add_event
from testzeus_hercules.utils.detect_llm_loops import is_agent_stuck_in_loop
from testzeus_hercules.utils.llm_helper import (
    convert_model_config_to_autogen_format,
    create_multimodal_agent,
    extract_target_helper,
    format_plan_steps,
    parse_agent_response,
    process_chat_message_content,
)
from testzeus_hercules.utils.logger import logger
from testzeus_hercules.utils.response_parser import parse_response
from testzeus_hercules.utils.sequential_function_call import (
    UserProxyAgent_SequentialFunctionExecution,
)
from testzeus_hercules.utils.timestamp_helper import get_timestamp_str
from testzeus_hercules.utils.ui_messagetype import MessageType

nest_asyncio.apply()  # type: ignore
from autogen import oai


class SimpleHercules:
    """
    A wrapper class for interacting with the Autogen library.

    Args:
        max_chat_round (int): The maximum number of chat rounds.

    Attributes:
        number_of_rounds (int): The maximum number of chat rounds.
        agents_map (dict): A dictionary of the agents that are instantiated in this autogen instance.

    """

    def __init__(
        self,
        stake_id: str,
        save_chat_logs_to_files: bool = True,
        planner_max_chat_round: int = 500,
        nav_max_chat_round: int = 10,
    ):
        self.timestamp = get_timestamp_str()
        oai.Completion.set_cache(5, cache_path_root=".cache")
        self.planner_number_of_rounds = planner_max_chat_round
        self.nav_agent_number_of_rounds = nav_max_chat_round

        self.agents_map: Dict[
            str,
            Union[
                UserProxyAgent_SequentialFunctionExecution,
                autogen.ConversableAgent,
                AssistantAgent,
                RetrieveUserProxyAgent,
            ],
        ] = {}
        self._memory_docs_path: Optional[str] = None

        self.planner_agent_model_config: Optional[list[Dict[str, Any]]] = None
        self.navigation_nav_agent_model_config: Optional[list[Dict[str, Any]]] = None
        self.api_nav_agent_model_config: Optional[list[Dict[str, Any]]] = None
        self.sec_nav_agent_model_config: Optional[list[Dict[str, Any]]] = None
        self.sql_nav_agent_model_config: Optional[list[Dict[str, Any]]] = None
        self.time_keeper_nav_agent_model_config: Optional[list[Dict[str, Any]]] = None
        self.mem_agent_model_config: Optional[list[Dict[str, Any]]] = None
        self.helper_agent_model_config: Optional[list[Dict[str, Any]]] = None

        self.planner_agent_config: Optional[Dict[str, Any]] = None
        self.nav_agent_config: Optional[Dict[str, Any]] = None
        self.mem_agent_config: Optional[Dict[str, Any]] = None
        self.helper_agent_config: Optional[Dict[str, Any]] = None
        self.stake_id = stake_id
        self.chat_logs_dir: str = get_global_conf().get_source_log_folder_path(self.stake_id)
        self.save_chat_logs_to_files = save_chat_logs_to_files
        self.device_manager_type = get_global_conf().get_device_manager()
        self.device_manager = DeviceManager(
            stake_id=self.stake_id
        ).get_device_instance()
        self.memory: Optional[DynamicLTM] = None

    @classmethod
    async def create(
        cls,
        stake_id: str,
        planner_agent_config: dict[str, Any],
        nav_agent_config: dict[str, Any],
        mem_agent_config: dict[str, Any],
        helper_agent_config: dict[str, Any],
        save_chat_logs_to_files: bool = True,
        planner_max_chat_round: int = 500,
        nav_max_chat_round: int = 10,
    ) -> "SimpleHercules":
        """
        Create an instance of SimpleHercules.

        Args:
            planner_agent_config: dict[str, Any]: A dictionary containing the configuration parameters for the planner agent. For example:
                {
                    "model_name": "gpt-4o",
                    "model_api_key": "",
                    "model_base_url": null,
                    "system_prompt": ["optional prompt unless you want to use the built in"],
                    "llm_config_params": { #all name value pairs here will go to the llm config of autogen verbatim
                        "cache_seed": null,
                        "temperature": 0.001,
                        "top_p": 0.001
                    }
                }
            nav_agent_config: dict[str, Any]: A dictionary containing the configuration parameters for the browser navigation agent. Same format as planner_agent_config.
            mem_agent_config: dict[str, Any]: A dictionary containing the configuration parameters for the memory agent. Same format as planner_agent_config.
            helper_agent_config: dict[str, Any]: A dictionary containing the configuration parameters for the helper agent. Same format as planner_agent_config.
            save_chat_logs_to_files (bool, optional): Whether to save chat logs to files. Defaults to True.
            planner_max_chat_rounds (int, optional): The maximum number of chat rounds for the planner. Defaults to 50.
            nav_max_chat_round (int, optional): The maximum number of chat rounds for the navigation navigation agent. Defaults to 10.

        Returns:
            SimpleHercules: An instance of SimpleHercules.

        """
        logger.info(
            f">>> Creating SimpleHercules, Planner max chat rounds: {planner_max_chat_round}, navigation nav max chat rounds: {nav_max_chat_round}. Save chat logs to files: {save_chat_logs_to_files}"
        )
        # Create an instance of cls
        self = cls(
            stake_id,
            save_chat_logs_to_files=save_chat_logs_to_files,
            planner_max_chat_round=planner_max_chat_round,
            nav_max_chat_round=nav_max_chat_round,
        )

        os.environ["AUTOGEN_USE_DOCKER"] = "False"

        self.planner_agent_config = planner_agent_config
        self.nav_agent_config = nav_agent_config
        self.mem_agent_config = mem_agent_config
        self.helper_agent_config = helper_agent_config

<<<<<<< HEAD
        self.planner_agent_model_config = convert_model_config_to_autogen_format(
            self.planner_agent_config["model_config_params"]
        )
        self.navigation_nav_agent_model_config = convert_model_config_to_autogen_format(
            self.nav_agent_config["model_config_params"]
        )
        self.api_nav_agent_model_config = convert_model_config_to_autogen_format(
            self.nav_agent_config["model_config_params"]
        )
        self.sec_nav_agent_model_config = convert_model_config_to_autogen_format(
            self.nav_agent_config["model_config_params"]
        )
        self.sql_nav_agent_model_config = convert_model_config_to_autogen_format(
            self.nav_agent_config["model_config_params"]
        )
        self.time_keeper_nav_agent_model_config = (
            convert_model_config_to_autogen_format(
                self.nav_agent_config["model_config_params"]
            )
        )
        self.mem_agent_model_config = convert_model_config_to_autogen_format(
            self.mem_agent_config["model_config_params"]
        )
        self.helper_agent_model_config = convert_model_config_to_autogen_format(
            self.helper_agent_config["model_config_params"]
        )
=======
        self.planner_agent_model_config = convert_model_config_to_autogen_format(self.planner_agent_config["model_config_params"])
        self.browser_nav_agent_model_config = convert_model_config_to_autogen_format(self.nav_agent_config["model_config_params"])
        self.api_nav_agent_model_config = convert_model_config_to_autogen_format(self.nav_agent_config["model_config_params"])
        self.sec_nav_agent_model_config = convert_model_config_to_autogen_format(self.nav_agent_config["model_config_params"])
        self.sql_nav_agent_model_config = convert_model_config_to_autogen_format(self.nav_agent_config["model_config_params"])
        self.time_keeper_nav_agent_model_config = convert_model_config_to_autogen_format(self.nav_agent_config["model_config_params"])
        self.mem_agent_model_config = convert_model_config_to_autogen_format(self.mem_agent_config["model_config_params"])
        self.helper_agent_model_config = convert_model_config_to_autogen_format(self.helper_agent_config["model_config_params"])
>>>>>>> 78160c2e
        self.agents_map = await self.__initialize_agents()

        def trigger_nested_chat(manager: autogen.ConversableAgent) -> bool:  # type: ignore
            content: str = manager.last_message(manager.last_speaker)["content"] if isinstance(manager, autogen.GroupChatManager) else manager.last_message()["content"]

            parsed = parse_agent_response(content)
            next_step = parsed.get("next_step")
            plan = parsed.get("plan")
            target_helper = parsed.get("target_helper", "")
            is_assert = json.loads(parsed.get("is_assert", "false")) or False
            is_passed = json.loads(parsed.get("is_passed", "false")) or False
            assert_summary = parsed.get("assert_summary", "")
            is_terminated = json.loads(parsed.get("is_terminated", "false")) or False
            is_completed = json.loads(parsed.get("is_completed", "false")) or False
            final_response = parsed.get("final_response", "")

            if plan is not None and isinstance(plan, list):
                plan = format_plan_steps(plan)
                notify_planner_messages(
                    plan,
                    message_type=MessageType.PLAN,
                    stake_id=self.stake_id,
                    helper_name=target_helper,
                    is_assert=is_assert,
                    is_passed=is_passed,
                    assert_summary=assert_summary,
                    is_terminated=is_terminated,
                    is_completed=is_completed,
                    final_response=final_response,
                )
                return True

            if next_step is None:
                notify_planner_messages(
                    "Received no response, terminating..",
                    message_type=MessageType.INFO,
                    stake_id=self.stake_id,
                    helper_name=target_helper,
                    is_assert=is_assert,
                    is_passed=is_passed,
                    assert_summary=assert_summary,
                    is_terminated=is_terminated,
                    is_completed=is_completed,
                    final_response=final_response,
                )
                return False

            notify_planner_messages(
                next_step,
                message_type=MessageType.STEP,
                stake_id=self.stake_id,
                helper_name=target_helper,
                is_assert=is_assert,
                is_passed=is_passed,
                assert_summary=assert_summary,
                is_terminated=is_terminated,
                is_completed=is_completed,
                final_response=final_response,
            )
            return True

        def get_current_state() -> str:
            if self.device_manager_type == "playwright":
                return asyncio.run(geturl())
            elif self.device_manager_type == "appium":
                return "Current Device View: " + asyncio.run(
                    self.device_manager.get_current_screen_state()
                )
            else:
                return "Current state not clear, try to check"

        def my_custom_summary_method(sender: autogen.ConversableAgent, recipient: autogen.ConversableAgent, summary_args: dict = {}):  # type: ignore
            self.save_chat_log(sender, recipient)  # type: ignore
            do_we_need_get_cur_state = False
            if isinstance(recipient, autogen.GroupChatManager):
                if "navigation" in recipient.last_speaker.name:
                    do_we_need_get_cur_state = True
                last_message = recipient.last_message(recipient.last_speaker)["content"]
            else:
                last_message = recipient.last_message(sender)["content"]  # type: ignore

            if not last_message or last_message.strip() == "":  # type: ignore
                return "I received an empty message. This is not an error and is recoverable. Try to reformulate the task..."
            elif "##TERMINATE TASK##" in last_message:
                last_message = last_message.replace("##TERMINATE TASK##", "")  # type: ignore
                if last_message and do_we_need_get_url:
                    last_message += " " + get_url()
                if "##FLAG::SAVE_IN_MEM##" in last_message:
                    mem = "Context from execution of previous steps: " + last_message + "\n"
                    self.save_to_memory(mem)
                    store_run_data(mem)

            try:
                planner_agent = self.agents_map.get("planner_agent")
                if planner_agent and isinstance(planner_agent, autogen.ConversableAgent):
                    last_msg = planner_agent.last_message()
                    if isinstance(last_msg, dict):
                        target_helper = last_msg.get("target_helper", "")
                        is_assert = json.loads(last_msg.get("is_assert", "false")) or False
                        is_passed = json.loads(last_msg.get("is_passed", "false")) or False
                        assert_summary = last_msg.get("assert_summary", "")
                        is_terminated = json.loads(last_msg.get("is_terminated", "false")) or False
                        final_response = last_msg.get("final_response", "")
                        notify_planner_messages(
                            last_message,
                            message_type=MessageType.STEP,
                            stake_id=self.stake_id,
                            helper_name=target_helper,
                            is_assert=is_assert,
                            is_passed=is_passed,
                            assert_summary=assert_summary,
                            is_terminated=is_terminated,
                            is_completed=True,
                            final_response=final_response,
                        )
            except Exception as e:
                logger.error(f"Failed to send notification to planner regarding action completion with last_message: {last_message} with exception {e}")
            return last_message

        def reflection_message(recipient, messages, sender, config):  # type: ignore
            last_message = messages[-1]["content"]  # type: ignore
            content_json = parse_response(last_message)  # type: ignore
            next_step = content_json.get("next_step", None)
            target_helper = content_json.get("target_helper", "Not_Applicable")
            if target_helper == "Not_Applicable":
                target_helper = ""

            if next_step is None:
                logger.error("Message to nested chat returned None")
                return None
            else:
                url = ""
                if "navigation" in target_helper:
                    url = get_current_state()
                if target_helper.strip():
                    next_step = next_step.strip() + " " + url + f" ##target_helper: {target_helper}##"  # type: ignore
                    # Query memory using abstract method
                    mem_fetch = asyncio.run(self._query_memory(next_step))
                    next_step = "\n\nTASK FOR HELPER: " + next_step + "\n\nSOME EXTRA INFORMATION FOR FUNCTION CALL from previous step runs: " + mem_fetch
                    return next_step  # type: ignore
                else:
                    logger.error("Target helper not found in the response")
                    return "skip this step and return only JSON"  # type: ignore

        # Updated logic to handle agent names with underscores
        nav_agents_names = list(
            set(
                [
                    "_".join(agent_name.split("_")[:-2])  # Take all parts except 'nav_agent' or 'nav_executor'
                    for agent_name in self.agents_map.keys()
                    if agent_name.endswith("_nav_agent") or agent_name.endswith("_nav_executor")
                ]
            )
        )

        group_participants_names = [f"{agent_name}_nav_agent" for agent_name in nav_agents_names] + [f"{agent_name}_nav_executor" for agent_name in nav_agents_names]

        logger.info(f"Group participants names: {group_participants_names}")

        def state_transition(last_speaker, groupchat) -> autogen.ConversableAgent | None:  # type: ignore
            last_message = groupchat.messages[-1]["content"]
            target_helper = extract_target_helper(last_message)

            if "##TERMINATE TASK##" in last_message.strip():
                return None

            if last_speaker is self.agents_map["user"]:
                if target_helper in nav_agents_names:
                    return self.agents_map[f"{target_helper}_nav_agent"]
                return None
            elif last_speaker in [self.agents_map[f"{agent_name}_nav_agent"] for agent_name in nav_agents_names]:
                # Get the base name by removing '_nav_agent' suffix
                base_name = last_speaker.name.rsplit("_nav_agent", 1)[0]
                return self.agents_map[f"{base_name}_nav_executor"]
            else:
                # Get the base name by removing '_nav_executor' suffix
                base_name = last_speaker.name.rsplit("_nav_executor", 1)[0]
                return self.agents_map[f"{base_name}_nav_agent"]

        gm_llm_config = {
            "config_list": self.planner_agent_model_config,
            **self.planner_agent_config["llm_config_params"],
        }

        groupchat = autogen.GroupChat(
            agents=[self.agents_map[agent_name] for agent_name in group_participants_names],
            messages=[],
            max_round=self.planner_number_of_rounds,
            # select_speaker_auto_verbose=True,
            speaker_selection_method=state_transition,
        )

        manager = autogen.GroupChatManager(
            groupchat=groupchat,
            llm_config=gm_llm_config,
        )  # type: ignore

        with Cache.disk(cache_seed=5) as cache:
            self.agents_map["user"].register_nested_chats(
                [
                    {
                        "chat_id": uuid.uuid4(),
                        "sender": self.agents_map["user"],
                        "recipient": manager,
                        "message": reflection_message,
                        "max_turns": 1,
                        "summary_method": my_custom_summary_method,
                    }
                ],
                trigger=trigger_nested_chat,
                cache=cache,
            )
        return self

    @classmethod
    def convert_model_config_to_autogen_format(cls, model_config: dict[str, str]) -> list[dict[str, Any]]:
        env_var: list[dict[str, str]] = [model_config]
        with tempfile.NamedTemporaryFile(delete=False, mode="w") as temp:
            json.dump(env_var, temp)
            temp_file_path = temp.name

        return autogen.config_list_from_json(env_or_file=temp_file_path)

    def get_chat_logs_dir(self) -> str | None:
        """
        Get the directory for saving chat logs with timestamp.

        Returns:
            str|None: The directory path or None if there is not one
        """
        # Get paths from config with timestamp
        return get_global_conf().get_source_log_folder_path(self.stake_id)

    def set_chat_logs_dir(self, chat_logs_dir: str) -> None:
        """
        Set the directory for saving chat logs.

        Args:
            chat_logs_dir (str): The directory path.

        """
        self.chat_logs_dir = chat_logs_dir

    def save_chat_log(self, sender: autogen.ConversableAgent, receiver: autogen.ConversableAgent) -> None:
        messages_str_keys = {str(key): value for key, value in sender.chat_messages.items()}  # type: ignore
        res_output_thoughts_logs_di: dict[str, list[dict[str, Any]]] = {}
        for key, value in messages_str_keys.items():
            if res_output_thoughts_logs_di.get(sender.agent_name):
                res_output_thoughts_logs_di[sender.agent_name] += value
            else:
                res_output_thoughts_logs_di[sender.agent_name] = value

        for key, vals in res_output_thoughts_logs_di.items():
            for idx, val in enumerate(vals):
                logger.debug(f"{sender.name} chat log: {val}")
                content = val["content"]
                res_content: Any = content
                if isinstance(content, str):
                    content = content.replace("```json", "").replace("```", "").strip()
                    try:
                        res_content = json.loads(content)
                    except json.JSONDecodeError:
                        logger.debug(f"Failed to decode JSON: {content}, keeping as multiline string")
                        res_content = content
                elif isinstance(content, dict):
                    res_content = content
                elif isinstance(content, list):
                    if isinstance(content[0], dict):
                        res_content = content

                res_output_thoughts_logs_di[key][idx]["content"] = process_chat_message_content(val["content"])

        if not self.save_chat_logs_to_files:
            logger.info(
                "Nested chat logs",
                extra={f"log_between_sender_{sender.name}_rec_{receiver.name}": res_output_thoughts_logs_di},
            )
        else:
            chat_logs_file = os.path.join(
                self.get_chat_logs_dir() or "",
                f"log_between_sender-{sender.name}-rec-{receiver.name}_{str(datetime.datetime.now().strftime('%Y-%m-%dT%H-%M-%S-%f'))}.json",
            )
            # Save the chat log to a file
            with open(chat_logs_file, "w") as file:
                json.dump(res_output_thoughts_logs_di, file, indent=4)

    async def __initialize_agents(self) -> dict[str, autogen.ConversableAgent]:
        """
        Instantiate all agents with their appropriate prompts/tools.

        Returns:
            dict: A dictionary of agent instances.

        """
        agents_map: dict[str, UserProxyAgent_SequentialFunctionExecution | autogen.ConversableAgent] = {}
        agents_map["mem_agent"] = self.__create_mem_agent()
        agents_map["helper_agent"] = self.__create_helper_agent()
        agents_map["user"] = await self.__create_user_delegate_agent()
<<<<<<< HEAD
        agents_map["navigation_nav_executor"] = (
            self.__create_navigation_nav_executor_agent()
        )
        agents_map["navigation_nav_agent"] = self.__create_navigation_nav_agent(
            agents_map["navigation_nav_executor"]
        )
=======
        agents_map["browser_nav_executor"] = self.__create_browser_nav_executor_agent()
        agents_map["browser_nav_agent"] = self.__create_browser_nav_agent(agents_map["browser_nav_executor"])
>>>>>>> 78160c2e
        agents_map["api_nav_executor"] = self.__create_api_nav_executor_agent()
        agents_map["api_nav_agent"] = self.__create_api_nav_agent(agents_map["api_nav_executor"])
        agents_map["sec_nav_executor"] = self.__create_sec_nav_executor_agent()
        agents_map["sec_nav_agent"] = self.__create_sec_nav_agent(agents_map["sec_nav_executor"])
        agents_map["sql_nav_executor"] = self.__create_sql_nav_executor_agent()
        agents_map["sql_nav_agent"] = self.__create_sql_nav_agent(agents_map["sql_nav_executor"])
        agents_map["time_keeper_nav_executor"] = self.__create_time_keeper_nav_executor_agent()
        agents_map["time_keeper_nav_agent"] = self.__create_time_keeper_nav_agent(agents_map["time_keeper_nav_executor"])
        agents_map["planner_agent"] = self.__create_planner_agent(agents_map["user"])
        return agents_map

    async def __create_user_delegate_agent(self) -> autogen.ConversableAgent:
        """
        Create a ConversableAgent instance.

        Returns:
            autogen.ConversableAgent: An instance of ConversableAgent.

        """

        def is_planner_termination_message(x: dict[str, str]) -> bool:  # type: ignore
            should_terminate = False
            function: Any = x.get("function", None)
            if function is not None:
                return False

            content: Any = x.get("content", "")
            if content is None:
                content = ""
                should_terminate = True
            else:
                try:
                    content_json = parse_response(content)
                    _terminate = content_json.get("terminate", "no")
                    final_response = content_json.get("final_response", None)
                    if _terminate == "yes":
                        should_terminate = True
                        if final_response:
                            notify_planner_messages(final_response, message_type=MessageType.ANSWER)
                except json.JSONDecodeError:
                    logger.error("Error decoding JSON response:\n{content}.\nTerminating..")
                    should_terminate = True

            return should_terminate  # type: ignore

        task_delegate_agent = UserProxyAgent_SequentialFunctionExecution(
            name="user",
            llm_config=False,
            system_message=LLM_PROMPTS["USER_AGENT_PROMPT"],
            is_termination_msg=is_planner_termination_message,  # type: ignore
            human_input_mode="NEVER",
            max_consecutive_auto_reply=self.planner_number_of_rounds,
        )
        return task_delegate_agent

    def __create_navigation_nav_executor_agent(self) -> autogen.UserProxyAgent:
        """
        Create a UserProxyAgent instance for executing navigation control.

        Returns:
            autogen.UserProxyAgent: An instance of UserProxyAgent.

        """

        def is_navigation_executor_termination_message(x: dict[str, str]) -> bool:  # type: ignore

            tools_call: Any = x.get("tool_calls", "")
            if tools_call:
                chat_messages = self.agents_map["navigation_nav_executor"].chat_messages  # type: ignore
                # Get the only key from the dictionary
                agent_key = next(iter(chat_messages))  # type: ignore
                # Get the chat messages corresponding to the only key
                messages = chat_messages[agent_key]  # type: ignore
                return is_agent_stuck_in_loop(messages)  # type: ignore
            else:
                logger.info("Terminating navigation executor")
                return True

        navigation_nav_executor_agent = UserProxyAgent_SequentialFunctionExecution(
            name="navigation_nav_executor",
            is_termination_msg=is_navigation_executor_termination_message,
            human_input_mode="NEVER",
            llm_config=None,
            max_consecutive_auto_reply=self.nav_agent_number_of_rounds,
            code_execution_config={
                "last_n_messages": 1,
                "work_dir": "tasks",
                "use_docker": False,
            },
        )
<<<<<<< HEAD
        logger.info(
            ">>> Created navigation_nav_executor_agent: %s",
            navigation_nav_executor_agent,
        )
        return navigation_nav_executor_agent

    def __create_navigation_nav_agent(
        self, user_proxy_agent: UserProxyAgent_SequentialFunctionExecution
    ) -> autogen.ConversableAgent:
        """
        Create a NavAgent instance.
=======
        logger.info(">>> Created browser_nav_executor_agent: %s", browser_nav_executor_agent)
        return browser_nav_executor_agent

    def __create_browser_nav_agent(self, user_proxy_agent: UserProxyAgent_SequentialFunctionExecution) -> autogen.ConversableAgent:
        """Create a BrowserNavAgent instance."""
        if not self.browser_nav_agent_model_config or not self.nav_agent_config:
            raise ValueError("Browser nav agent config not initialized")
>>>>>>> 78160c2e

        Args:
            user_proxy_agent (autogen.UserProxyAgent): The instance of UserProxyAgent that was created.

        Returns:
            autogen.AssistantAgent: An instance of NavAgent.

        """
        if self.device_manager_type == "playwright":
            init_cls = BrowserNavAgent
        elif self.device_manager_type == "appium":
            init_cls = MobileNavAgent
        else:
            init_cls = BrowserNavAgent

        navigation_nav_agent = init_cls(
            self.navigation_nav_agent_model_config,
            self.nav_agent_config["llm_config_params"],  # type: ignore
            self.nav_agent_config["other_settings"].get("system_prompt", None),
            user_proxy_agent,
        )  # type: ignore
        return navigation_nav_agent.agent

    def __create_api_nav_executor_agent(self) -> autogen.UserProxyAgent:
        """
        Create a UserProxyAgent instance for executing navigation control.

        Returns:
            autogen.UserProxyAgent: An instance of UserProxyAgent.

        """

        def is_api_executor_termination_message(x: dict[str, str]) -> bool:  # type: ignore

            tools_call: Any = x.get("tool_calls", "")
            if tools_call:
                chat_messages = self.agents_map["api_nav_executor"].chat_messages  # type: ignore
                # Get the only key from the dictionary
                agent_key = next(iter(chat_messages))  # type: ignore
                # Get the chat messages corresponding to the only key
                messages = chat_messages[agent_key]  # type: ignore
                return is_agent_stuck_in_loop(messages)  # type: ignore
            else:
                logger.info("Terminating api executor")
                return True

        api_nav_executor_agent = UserProxyAgent_SequentialFunctionExecution(
            name="api_nav_executor",
            is_termination_msg=is_api_executor_termination_message,
            human_input_mode="NEVER",
            llm_config=None,
            max_consecutive_auto_reply=self.nav_agent_number_of_rounds,
            code_execution_config={
                "last_n_messages": 1,
                "work_dir": "tasks",
                "use_docker": False,
            },
        )
        logger.info(">>> Created api_nav_executor_agent: %s", api_nav_executor_agent)
        return api_nav_executor_agent

    def __create_api_nav_agent(self, user_proxy_agent: UserProxyAgent_SequentialFunctionExecution) -> autogen.ConversableAgent:
        """Create an ApiNavAgent instance."""
        if not self.api_nav_agent_model_config or not self.nav_agent_config:
            raise ValueError("API nav agent config not initialized")

        api_nav_agent = ApiNavAgent(
            self.api_nav_agent_model_config,
            self.nav_agent_config["llm_config_params"],
            self.nav_agent_config.get("other_settings", {}).get("system_prompt"),
            user_proxy_agent,
        )
        return api_nav_agent.agent

    def __create_sec_nav_executor_agent(self) -> autogen.UserProxyAgent:
        """
        Create a UserProxyAgent instance for executing navigation control.

        Returns:
            autogen.UserProxyAgent: An instance of UserProxyAgent.

        """

        def is_api_executor_termination_message(x: dict[str, str]) -> bool:  # type: ignore

            tools_call: Any = x.get("tool_calls", "")
            if tools_call:
                chat_messages = self.agents_map["api_nav_executor"].chat_messages  # type: ignore
                # Get the only key from the dictionary
                agent_key = next(iter(chat_messages))  # type: ignore
                # Get the chat messages corresponding to the only key
                messages = chat_messages[agent_key]  # type: ignore
                return is_agent_stuck_in_loop(messages)  # type: ignore
            else:
                logger.info("Terminating api sec executor")
                return True

        api_nav_executor_agent = UserProxyAgent_SequentialFunctionExecution(
            name="sec_nav_executor",
            is_termination_msg=is_api_executor_termination_message,
            human_input_mode="NEVER",
            llm_config=None,
            max_consecutive_auto_reply=self.nav_agent_number_of_rounds,
            code_execution_config={
                "last_n_messages": 1,
                "work_dir": "tasks",
                "use_docker": False,
            },
        )
        logger.info(">>> Created api_nav_executor_agent: %s", api_nav_executor_agent)
        return api_nav_executor_agent

    def __create_sec_nav_agent(self, user_proxy_agent: UserProxyAgent_SequentialFunctionExecution) -> autogen.ConversableAgent:
        """Create a SecNavAgent instance."""
        if not self.sec_nav_agent_model_config or not self.nav_agent_config:
            raise ValueError("Security nav agent config not initialized")

        sec_nav_agent = SecNavAgent(
            self.sec_nav_agent_model_config,
            self.nav_agent_config["llm_config_params"],
            self.nav_agent_config.get("other_settings", {}).get("system_prompt"),
            user_proxy_agent,
        )
        return sec_nav_agent.agent

    def __create_sql_nav_agent(self, user_proxy_agent: UserProxyAgent_SequentialFunctionExecution) -> autogen.ConversableAgent:
        """Create a SqlNavAgent instance."""
        if not self.sql_nav_agent_model_config or not self.nav_agent_config:
            raise ValueError("SQL nav agent config not initialized")

        sql_nav_agent = SqlNavAgent(
            self.sql_nav_agent_model_config,
            self.nav_agent_config["llm_config_params"],
            self.nav_agent_config.get("other_settings", {}).get("system_prompt"),
            user_proxy_agent,
        )
        return sql_nav_agent.agent

    def __create_sql_nav_executor_agent(self) -> autogen.UserProxyAgent:
        """
        Create a UserProxyAgent instance for executing navigation control.

        Returns:
            autogen.UserProxyAgent: An instance of UserProxyAgent.

        """

        def is_sql_executor_termination_message(x: dict[str, str]) -> bool:  # type: ignore

            tools_call: Any = x.get("tool_calls", "")
            if tools_call:
                chat_messages = self.agents_map["sql_nav_executor"].chat_messages  # type: ignore
                # Get the only key from the dictionary
                agent_key = next(iter(chat_messages))  # type: ignore
                # Get the chat messages corresponding to the only key
                messages = chat_messages[agent_key]  # type: ignore
                return is_agent_stuck_in_loop(messages)  # type: ignore
            else:
                logger.info("Terminating sql executor")
                return True

        sql_nav_executor_agent = UserProxyAgent_SequentialFunctionExecution(
            name="sql_nav_executor",
            is_termination_msg=is_sql_executor_termination_message,
            human_input_mode="NEVER",
            llm_config=None,
            max_consecutive_auto_reply=self.nav_agent_number_of_rounds,
            code_execution_config={
                "last_n_messages": 1,
                "work_dir": "tasks",
                "use_docker": False,
            },
        )
        logger.info(">>> Created sql_nav_executor_agent: %s", sql_nav_executor_agent)
        return sql_nav_executor_agent

    def __create_time_keeper_nav_executor_agent(self) -> autogen.UserProxyAgent:
        """
        Create a UserProxyAgent instance for executing static wait operations.

        Returns:
            autogen.UserProxyAgent: An instance of UserProxyAgent.
        """

        def is_time_keeper_executor_termination_message(x: dict[str, str]) -> bool:  # type: ignore
            tools_call: Any = x.get("tool_calls", "")
            if tools_call:
                chat_messages = self.agents_map["time_keeper_nav_executor"].chat_messages  # type: ignore
                agent_key = next(iter(chat_messages))  # type: ignore
                messages = chat_messages[agent_key]  # type: ignore
                return is_agent_stuck_in_loop(messages)  # type: ignore
            else:
                logger.info("Terminating static waiter executor")
                return True

        time_keeper_nav_executor_agent = UserProxyAgent_SequentialFunctionExecution(
            name="time_keeper_nav_executor",
            is_termination_msg=is_time_keeper_executor_termination_message,
            human_input_mode="NEVER",
            llm_config=None,
            max_consecutive_auto_reply=self.nav_agent_number_of_rounds,
            code_execution_config={
                "last_n_messages": 1,
                "work_dir": "tasks",
                "use_docker": False,
            },
        )
        logger.info(
            ">>> Created time_keeper_nav_executor_agent: %s",
            time_keeper_nav_executor_agent,
        )
        return time_keeper_nav_executor_agent

    def __create_time_keeper_nav_agent(self, user_proxy_agent: UserProxyAgent_SequentialFunctionExecution) -> autogen.ConversableAgent:
        """Create a TimeKeeperNavAgent instance."""
        if not self.time_keeper_nav_agent_model_config or not self.nav_agent_config:
            raise ValueError("Static waiter nav agent config not initialized")

        time_keeper_nav_agent = TimeKeeperNavAgent(
            self.time_keeper_nav_agent_model_config,
            self.nav_agent_config["llm_config_params"],
            self.nav_agent_config.get("other_settings", {}).get("system_prompt"),
            user_proxy_agent,
        )
        return time_keeper_nav_agent.agent

    def __create_planner_agent(self, assistant_agent: autogen.ConversableAgent) -> autogen.ConversableAgent:
        """Create a Planner Agent instance."""
        if not self.planner_agent_model_config or not self.planner_agent_config:
            raise ValueError("Planner agent config not initialized")

        planner_agent = PlannerAgent(
            self.planner_agent_model_config,
            self.planner_agent_config["llm_config_params"],
            self.planner_agent_config.get("other_settings", {}).get("system_prompt"),
            assistant_agent,
        )
        return planner_agent.agent

    def __create_mem_agent(self) -> autogen.ConversableAgent:
        """
        Create a Memory Agent instance using RAG capabilities.

        Returns:
            autogen.ConversableAgent: An instance of AssistantAgent for memory management.
        """
        if not self.mem_agent_config:
            raise ValueError("Memory agent config not initialized")

        config = get_global_conf()

        if not config.should_use_dynamic_ltm():
            # Skip memory agent creation when dynamic LTM is disabled
            return None

        llm_config = {
            "config_list": self.mem_agent_model_config,
            **self.mem_agent_config["llm_config_params"],
        }

        # Initialize memory system
        namespace = f"{self.stake_id}_{config.timestamp}"
        self.memory = DynamicLTM(namespace=namespace, llm_config=llm_config)

        # Get the agents from memory system
        mem_agent, mem_user_proxy = self.memory.get_agents()

        # Add memory agents to the agents map
        self.agents_map["mem_agent"] = mem_agent
        self.agents_map["mem_user_proxy"] = mem_user_proxy

        return mem_agent

    def save_to_memory(self, content: str) -> None:
        """Helper method to save content to memory."""
        config = get_global_conf()
        if not config.should_use_dynamic_ltm():
            # Skip saving when dynamic LTM is disabled
            return

        if self.memory:
            self.memory.save_content(content)
        else:
            logger.warning("Memory system not initialized")

    def __create_helper_agent(self) -> autogen.ConversableAgent:
        """
        Create a Helper Agent instance.

        Returns:
            autogen.ConversableAgent: An instance of ConversableAgent for providing assistance.
        """
        # llm_config = {
        #     "config_list": self.helper_agent_model_config,
        #     **self.helper_agent_config["llm_config_params"],  # type: ignore
        # }

        # helper_agent = autogen.ConversableAgent(
        #     name="helper_agent",
        #     llm_config=llm_config,
        #     system_message=self.helper_agent_config["other_settings"].get("system_prompt", "I am a helper agent that assists with various tasks and provides guidance."),  # type: ignore
        #     human_input_mode="NEVER",
        #     max_consecutive_auto_reply=self.nav_agent_number_of_rounds,
        # )

        helper_agent = create_multimodal_agent(
            name="image-comparer",
            system_message="You are a visual comparison agent. You can compare images and provide feedback. Your only purpose is to do visual comparison of images",
        )

        return helper_agent

    async def clean_up_plan(self) -> None:
        """Clean up the plan after each command is processed."""
        config = get_global_conf()
        if config.should_use_dynamic_ltm() and self.memory:
            self.memory.clear()

        planner_agent = self.agents_map.get("planner_agent")
        if isinstance(planner_agent, autogen.ConversableAgent):
            planner_agent.clear_history()

        user_agent = self.agents_map.get("user")
        if isinstance(user_agent, autogen.ConversableAgent):
            user_agent.clear_history()

        logger.info("Plan cleaned up.")

    async def _query_memory(self, context: str) -> str:
        """Query the memory system."""
        config = get_global_conf()
        if not config.should_use_dynamic_ltm():
            # Skip querying when dynamic LTM is disabled
            return ""

        if self.memory:
            return await self.memory.query(context)
        return ""

<<<<<<< HEAD
    async def process_command(
        self, command: str, *args: Any, current_state: str | None = None, **kwargs: Any
    ) -> autogen.ChatResult | None:
=======
    async def process_command(self, command: str, *args: Any, current_url: str | None = None, **kwargs: Any) -> autogen.ChatResult | None:
        """
        Process a command by sending it to one or more agents.
>>>>>>> 78160c2e

        current_state_prompt_segment = ""
        if current_state:
            if self.device_manager_type == "playwright":
                current_state_prompt_segment = f"Current Page: {current_state}"
            elif self.device_manager_type == "appium":
                current_state_prompt_segment = f"Current Device View: {current_state}"
            else:
                current_state_prompt_segment = f"Current State: {current_state}"

<<<<<<< HEAD
        prompt = Template(LLM_PROMPTS["COMMAND_EXECUTION_PROMPT"]).substitute(
            command=command, current_state_prompt_segment=current_state_prompt_segment
        )
=======
        Returns:
            autogen.ChatResult | None: The result of the command processing, or None if an error occurred.
        """
        current_url_prompt_segment = ""
        if current_url:
            current_url_prompt_segment = f"Current Page: {current_url}"
        prompt = Template(LLM_PROMPTS["COMMAND_EXECUTION_PROMPT"]).substitute(command=command, current_url_prompt_segment=current_url_prompt_segment)
>>>>>>> 78160c2e

        config = get_global_conf()
        if config.should_use_dynamic_ltm():
            # Only query memory if dynamic LTM is enabled
            mem_fetch = await self._query_memory(prompt)
            prompt += "\n\nEXTRA INFORMATION: " + mem_fetch

        logger.info("Prompt for command: %s", prompt)
        with Cache.disk(cache_seed=5) as cache:
            try:
                if self.agents_map is None:
                    raise ValueError("Agents map is not initialized.")

                result = await self.agents_map["user"].a_initiate_chat(  # type: ignore
                    self.agents_map["planner_agent"],  # self.manager # type: ignore
                    max_turns=self.planner_number_of_rounds,
                    message=prompt,
                    silent=False,
                    cache=cache,
                )
                return result
            except openai.BadRequestError as bre:
                logger.error('Unable to process command: "%s". %s', command, bre)
                traceback.print_exc()
            return None<|MERGE_RESOLUTION|>--- conflicted
+++ resolved
@@ -102,7 +102,9 @@
         self.mem_agent_config: Optional[Dict[str, Any]] = None
         self.helper_agent_config: Optional[Dict[str, Any]] = None
         self.stake_id = stake_id
-        self.chat_logs_dir: str = get_global_conf().get_source_log_folder_path(self.stake_id)
+        self.chat_logs_dir: str = get_global_conf().get_source_log_folder_path(
+            self.stake_id
+        )
         self.save_chat_logs_to_files = save_chat_logs_to_files
         self.device_manager_type = get_global_conf().get_device_manager()
         self.device_manager = DeviceManager(
@@ -167,7 +169,6 @@
         self.mem_agent_config = mem_agent_config
         self.helper_agent_config = helper_agent_config
 
-<<<<<<< HEAD
         self.planner_agent_model_config = convert_model_config_to_autogen_format(
             self.planner_agent_config["model_config_params"]
         )
@@ -194,20 +195,14 @@
         self.helper_agent_model_config = convert_model_config_to_autogen_format(
             self.helper_agent_config["model_config_params"]
         )
-=======
-        self.planner_agent_model_config = convert_model_config_to_autogen_format(self.planner_agent_config["model_config_params"])
-        self.browser_nav_agent_model_config = convert_model_config_to_autogen_format(self.nav_agent_config["model_config_params"])
-        self.api_nav_agent_model_config = convert_model_config_to_autogen_format(self.nav_agent_config["model_config_params"])
-        self.sec_nav_agent_model_config = convert_model_config_to_autogen_format(self.nav_agent_config["model_config_params"])
-        self.sql_nav_agent_model_config = convert_model_config_to_autogen_format(self.nav_agent_config["model_config_params"])
-        self.time_keeper_nav_agent_model_config = convert_model_config_to_autogen_format(self.nav_agent_config["model_config_params"])
-        self.mem_agent_model_config = convert_model_config_to_autogen_format(self.mem_agent_config["model_config_params"])
-        self.helper_agent_model_config = convert_model_config_to_autogen_format(self.helper_agent_config["model_config_params"])
->>>>>>> 78160c2e
         self.agents_map = await self.__initialize_agents()
 
         def trigger_nested_chat(manager: autogen.ConversableAgent) -> bool:  # type: ignore
-            content: str = manager.last_message(manager.last_speaker)["content"] if isinstance(manager, autogen.GroupChatManager) else manager.last_message()["content"]
+            content: str = (
+                manager.last_message(manager.last_speaker)["content"]
+                if isinstance(manager, autogen.GroupChatManager)
+                else manager.last_message()["content"]
+            )
 
             parsed = parse_agent_response(content)
             next_step = parsed.get("next_step")
@@ -292,20 +287,32 @@
                 if last_message and do_we_need_get_url:
                     last_message += " " + get_url()
                 if "##FLAG::SAVE_IN_MEM##" in last_message:
-                    mem = "Context from execution of previous steps: " + last_message + "\n"
+                    mem = (
+                        "Context from execution of previous steps: "
+                        + last_message
+                        + "\n"
+                    )
                     self.save_to_memory(mem)
                     store_run_data(mem)
 
             try:
                 planner_agent = self.agents_map.get("planner_agent")
-                if planner_agent and isinstance(planner_agent, autogen.ConversableAgent):
+                if planner_agent and isinstance(
+                    planner_agent, autogen.ConversableAgent
+                ):
                     last_msg = planner_agent.last_message()
                     if isinstance(last_msg, dict):
                         target_helper = last_msg.get("target_helper", "")
-                        is_assert = json.loads(last_msg.get("is_assert", "false")) or False
-                        is_passed = json.loads(last_msg.get("is_passed", "false")) or False
+                        is_assert = (
+                            json.loads(last_msg.get("is_assert", "false")) or False
+                        )
+                        is_passed = (
+                            json.loads(last_msg.get("is_passed", "false")) or False
+                        )
                         assert_summary = last_msg.get("assert_summary", "")
-                        is_terminated = json.loads(last_msg.get("is_terminated", "false")) or False
+                        is_terminated = (
+                            json.loads(last_msg.get("is_terminated", "false")) or False
+                        )
                         final_response = last_msg.get("final_response", "")
                         notify_planner_messages(
                             last_message,
@@ -320,7 +327,9 @@
                             final_response=final_response,
                         )
             except Exception as e:
-                logger.error(f"Failed to send notification to planner regarding action completion with last_message: {last_message} with exception {e}")
+                logger.error(
+                    f"Failed to send notification to planner regarding action completion with last_message: {last_message} with exception {e}"
+                )
             return last_message
 
         def reflection_message(recipient, messages, sender, config):  # type: ignore
@@ -342,7 +351,12 @@
                     next_step = next_step.strip() + " " + url + f" ##target_helper: {target_helper}##"  # type: ignore
                     # Query memory using abstract method
                     mem_fetch = asyncio.run(self._query_memory(next_step))
-                    next_step = "\n\nTASK FOR HELPER: " + next_step + "\n\nSOME EXTRA INFORMATION FOR FUNCTION CALL from previous step runs: " + mem_fetch
+                    next_step = (
+                        "\n\nTASK FOR HELPER: "
+                        + next_step
+                        + "\n\nSOME EXTRA INFORMATION FOR FUNCTION CALL from previous step runs: "
+                        + mem_fetch
+                    )
                     return next_step  # type: ignore
                 else:
                     logger.error("Target helper not found in the response")
@@ -352,14 +366,19 @@
         nav_agents_names = list(
             set(
                 [
-                    "_".join(agent_name.split("_")[:-2])  # Take all parts except 'nav_agent' or 'nav_executor'
+                    "_".join(
+                        agent_name.split("_")[:-2]
+                    )  # Take all parts except 'nav_agent' or 'nav_executor'
                     for agent_name in self.agents_map.keys()
-                    if agent_name.endswith("_nav_agent") or agent_name.endswith("_nav_executor")
+                    if agent_name.endswith("_nav_agent")
+                    or agent_name.endswith("_nav_executor")
                 ]
             )
         )
 
-        group_participants_names = [f"{agent_name}_nav_agent" for agent_name in nav_agents_names] + [f"{agent_name}_nav_executor" for agent_name in nav_agents_names]
+        group_participants_names = [
+            f"{agent_name}_nav_agent" for agent_name in nav_agents_names
+        ] + [f"{agent_name}_nav_executor" for agent_name in nav_agents_names]
 
         logger.info(f"Group participants names: {group_participants_names}")
 
@@ -374,7 +393,10 @@
                 if target_helper in nav_agents_names:
                     return self.agents_map[f"{target_helper}_nav_agent"]
                 return None
-            elif last_speaker in [self.agents_map[f"{agent_name}_nav_agent"] for agent_name in nav_agents_names]:
+            elif last_speaker in [
+                self.agents_map[f"{agent_name}_nav_agent"]
+                for agent_name in nav_agents_names
+            ]:
                 # Get the base name by removing '_nav_agent' suffix
                 base_name = last_speaker.name.rsplit("_nav_agent", 1)[0]
                 return self.agents_map[f"{base_name}_nav_executor"]
@@ -389,7 +411,9 @@
         }
 
         groupchat = autogen.GroupChat(
-            agents=[self.agents_map[agent_name] for agent_name in group_participants_names],
+            agents=[
+                self.agents_map[agent_name] for agent_name in group_participants_names
+            ],
             messages=[],
             max_round=self.planner_number_of_rounds,
             # select_speaker_auto_verbose=True,
@@ -419,7 +443,9 @@
         return self
 
     @classmethod
-    def convert_model_config_to_autogen_format(cls, model_config: dict[str, str]) -> list[dict[str, Any]]:
+    def convert_model_config_to_autogen_format(
+        cls, model_config: dict[str, str]
+    ) -> list[dict[str, Any]]:
         env_var: list[dict[str, str]] = [model_config]
         with tempfile.NamedTemporaryFile(delete=False, mode="w") as temp:
             json.dump(env_var, temp)
@@ -447,7 +473,9 @@
         """
         self.chat_logs_dir = chat_logs_dir
 
-    def save_chat_log(self, sender: autogen.ConversableAgent, receiver: autogen.ConversableAgent) -> None:
+    def save_chat_log(
+        self, sender: autogen.ConversableAgent, receiver: autogen.ConversableAgent
+    ) -> None:
         messages_str_keys = {str(key): value for key, value in sender.chat_messages.items()}  # type: ignore
         res_output_thoughts_logs_di: dict[str, list[dict[str, Any]]] = {}
         for key, value in messages_str_keys.items():
@@ -466,7 +494,9 @@
                     try:
                         res_content = json.loads(content)
                     except json.JSONDecodeError:
-                        logger.debug(f"Failed to decode JSON: {content}, keeping as multiline string")
+                        logger.debug(
+                            f"Failed to decode JSON: {content}, keeping as multiline string"
+                        )
                         res_content = content
                 elif isinstance(content, dict):
                     res_content = content
@@ -474,12 +504,16 @@
                     if isinstance(content[0], dict):
                         res_content = content
 
-                res_output_thoughts_logs_di[key][idx]["content"] = process_chat_message_content(val["content"])
+                res_output_thoughts_logs_di[key][idx]["content"] = (
+                    process_chat_message_content(val["content"])
+                )
 
         if not self.save_chat_logs_to_files:
             logger.info(
                 "Nested chat logs",
-                extra={f"log_between_sender_{sender.name}_rec_{receiver.name}": res_output_thoughts_logs_di},
+                extra={
+                    f"log_between_sender_{sender.name}_rec_{receiver.name}": res_output_thoughts_logs_di
+                },
             )
         else:
             chat_logs_file = os.path.join(
@@ -498,29 +532,36 @@
             dict: A dictionary of agent instances.
 
         """
-        agents_map: dict[str, UserProxyAgent_SequentialFunctionExecution | autogen.ConversableAgent] = {}
+        agents_map: dict[
+            str, UserProxyAgent_SequentialFunctionExecution | autogen.ConversableAgent
+        ] = {}
         agents_map["mem_agent"] = self.__create_mem_agent()
         agents_map["helper_agent"] = self.__create_helper_agent()
         agents_map["user"] = await self.__create_user_delegate_agent()
-<<<<<<< HEAD
         agents_map["navigation_nav_executor"] = (
             self.__create_navigation_nav_executor_agent()
         )
         agents_map["navigation_nav_agent"] = self.__create_navigation_nav_agent(
             agents_map["navigation_nav_executor"]
         )
-=======
-        agents_map["browser_nav_executor"] = self.__create_browser_nav_executor_agent()
-        agents_map["browser_nav_agent"] = self.__create_browser_nav_agent(agents_map["browser_nav_executor"])
->>>>>>> 78160c2e
         agents_map["api_nav_executor"] = self.__create_api_nav_executor_agent()
-        agents_map["api_nav_agent"] = self.__create_api_nav_agent(agents_map["api_nav_executor"])
+        agents_map["api_nav_agent"] = self.__create_api_nav_agent(
+            agents_map["api_nav_executor"]
+        )
         agents_map["sec_nav_executor"] = self.__create_sec_nav_executor_agent()
-        agents_map["sec_nav_agent"] = self.__create_sec_nav_agent(agents_map["sec_nav_executor"])
+        agents_map["sec_nav_agent"] = self.__create_sec_nav_agent(
+            agents_map["sec_nav_executor"]
+        )
         agents_map["sql_nav_executor"] = self.__create_sql_nav_executor_agent()
-        agents_map["sql_nav_agent"] = self.__create_sql_nav_agent(agents_map["sql_nav_executor"])
-        agents_map["time_keeper_nav_executor"] = self.__create_time_keeper_nav_executor_agent()
-        agents_map["time_keeper_nav_agent"] = self.__create_time_keeper_nav_agent(agents_map["time_keeper_nav_executor"])
+        agents_map["sql_nav_agent"] = self.__create_sql_nav_agent(
+            agents_map["sql_nav_executor"]
+        )
+        agents_map["time_keeper_nav_executor"] = (
+            self.__create_time_keeper_nav_executor_agent()
+        )
+        agents_map["time_keeper_nav_agent"] = self.__create_time_keeper_nav_agent(
+            agents_map["time_keeper_nav_executor"]
+        )
         agents_map["planner_agent"] = self.__create_planner_agent(agents_map["user"])
         return agents_map
 
@@ -551,9 +592,13 @@
                     if _terminate == "yes":
                         should_terminate = True
                         if final_response:
-                            notify_planner_messages(final_response, message_type=MessageType.ANSWER)
+                            notify_planner_messages(
+                                final_response, message_type=MessageType.ANSWER
+                            )
                 except json.JSONDecodeError:
-                    logger.error("Error decoding JSON response:\n{content}.\nTerminating..")
+                    logger.error(
+                        "Error decoding JSON response:\n{content}.\nTerminating.."
+                    )
                     should_terminate = True
 
             return should_terminate  # type: ignore
@@ -603,7 +648,6 @@
                 "use_docker": False,
             },
         )
-<<<<<<< HEAD
         logger.info(
             ">>> Created navigation_nav_executor_agent: %s",
             navigation_nav_executor_agent,
@@ -615,15 +659,6 @@
     ) -> autogen.ConversableAgent:
         """
         Create a NavAgent instance.
-=======
-        logger.info(">>> Created browser_nav_executor_agent: %s", browser_nav_executor_agent)
-        return browser_nav_executor_agent
-
-    def __create_browser_nav_agent(self, user_proxy_agent: UserProxyAgent_SequentialFunctionExecution) -> autogen.ConversableAgent:
-        """Create a BrowserNavAgent instance."""
-        if not self.browser_nav_agent_model_config or not self.nav_agent_config:
-            raise ValueError("Browser nav agent config not initialized")
->>>>>>> 78160c2e
 
         Args:
             user_proxy_agent (autogen.UserProxyAgent): The instance of UserProxyAgent that was created.
@@ -685,7 +720,9 @@
         logger.info(">>> Created api_nav_executor_agent: %s", api_nav_executor_agent)
         return api_nav_executor_agent
 
-    def __create_api_nav_agent(self, user_proxy_agent: UserProxyAgent_SequentialFunctionExecution) -> autogen.ConversableAgent:
+    def __create_api_nav_agent(
+        self, user_proxy_agent: UserProxyAgent_SequentialFunctionExecution
+    ) -> autogen.ConversableAgent:
         """Create an ApiNavAgent instance."""
         if not self.api_nav_agent_model_config or not self.nav_agent_config:
             raise ValueError("API nav agent config not initialized")
@@ -736,7 +773,9 @@
         logger.info(">>> Created api_nav_executor_agent: %s", api_nav_executor_agent)
         return api_nav_executor_agent
 
-    def __create_sec_nav_agent(self, user_proxy_agent: UserProxyAgent_SequentialFunctionExecution) -> autogen.ConversableAgent:
+    def __create_sec_nav_agent(
+        self, user_proxy_agent: UserProxyAgent_SequentialFunctionExecution
+    ) -> autogen.ConversableAgent:
         """Create a SecNavAgent instance."""
         if not self.sec_nav_agent_model_config or not self.nav_agent_config:
             raise ValueError("Security nav agent config not initialized")
@@ -749,7 +788,9 @@
         )
         return sec_nav_agent.agent
 
-    def __create_sql_nav_agent(self, user_proxy_agent: UserProxyAgent_SequentialFunctionExecution) -> autogen.ConversableAgent:
+    def __create_sql_nav_agent(
+        self, user_proxy_agent: UserProxyAgent_SequentialFunctionExecution
+    ) -> autogen.ConversableAgent:
         """Create a SqlNavAgent instance."""
         if not self.sql_nav_agent_model_config or not self.nav_agent_config:
             raise ValueError("SQL nav agent config not initialized")
@@ -837,7 +878,9 @@
         )
         return time_keeper_nav_executor_agent
 
-    def __create_time_keeper_nav_agent(self, user_proxy_agent: UserProxyAgent_SequentialFunctionExecution) -> autogen.ConversableAgent:
+    def __create_time_keeper_nav_agent(
+        self, user_proxy_agent: UserProxyAgent_SequentialFunctionExecution
+    ) -> autogen.ConversableAgent:
         """Create a TimeKeeperNavAgent instance."""
         if not self.time_keeper_nav_agent_model_config or not self.nav_agent_config:
             raise ValueError("Static waiter nav agent config not initialized")
@@ -850,7 +893,9 @@
         )
         return time_keeper_nav_agent.agent
 
-    def __create_planner_agent(self, assistant_agent: autogen.ConversableAgent) -> autogen.ConversableAgent:
+    def __create_planner_agent(
+        self, assistant_agent: autogen.ConversableAgent
+    ) -> autogen.ConversableAgent:
         """Create a Planner Agent instance."""
         if not self.planner_agent_model_config or not self.planner_agent_config:
             raise ValueError("Planner agent config not initialized")
@@ -963,15 +1008,9 @@
             return await self.memory.query(context)
         return ""
 
-<<<<<<< HEAD
     async def process_command(
         self, command: str, *args: Any, current_state: str | None = None, **kwargs: Any
     ) -> autogen.ChatResult | None:
-=======
-    async def process_command(self, command: str, *args: Any, current_url: str | None = None, **kwargs: Any) -> autogen.ChatResult | None:
-        """
-        Process a command by sending it to one or more agents.
->>>>>>> 78160c2e
 
         current_state_prompt_segment = ""
         if current_state:
@@ -982,19 +1021,9 @@
             else:
                 current_state_prompt_segment = f"Current State: {current_state}"
 
-<<<<<<< HEAD
         prompt = Template(LLM_PROMPTS["COMMAND_EXECUTION_PROMPT"]).substitute(
             command=command, current_state_prompt_segment=current_state_prompt_segment
         )
-=======
-        Returns:
-            autogen.ChatResult | None: The result of the command processing, or None if an error occurred.
-        """
-        current_url_prompt_segment = ""
-        if current_url:
-            current_url_prompt_segment = f"Current Page: {current_url}"
-        prompt = Template(LLM_PROMPTS["COMMAND_EXECUTION_PROMPT"]).substitute(command=command, current_url_prompt_segment=current_url_prompt_segment)
->>>>>>> 78160c2e
 
         config = get_global_conf()
         if config.should_use_dynamic_ltm():
